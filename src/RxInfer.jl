--- conflicted
+++ resolved
@@ -26,7 +26,6 @@
 include("inference/postprocess.jl")
 include("inference/benchmarkcallbacks.jl")
 include("inference/inference.jl")
-<<<<<<< HEAD
 
 _isprecompiling() = ccall(:jl_generating_output, Cint, ()) == 1
 
@@ -43,6 +42,4 @@
     end
 end
 
-=======
->>>>>>> a180ef63
 end