export KeepEach, KeepLast
export DefaultPostprocess, UnpackMarginalPostprocess, NoopPostprocess
export inference, InferenceResult
export rxinference, @autoupdates, RxInferenceEngine, RxInferenceEvent

import DataStructures: CircularBuffer

using MacroTools # for `@autoupdates`

import ReactiveMP: israndom, isdata, isconst, isproxy, isanonymous, allows_missings
import ReactiveMP: CountingReal

import ProgressMeter

obtain_prediction(variable::AbstractVariable)                   = getprediction(variable)
obtain_prediction(variables::AbstractArray{<:AbstractVariable}) = getpredictions(variables)

obtain_marginal(variable::AbstractVariable, strategy = SkipInitial())                   = getmarginal(variable, strategy)
obtain_marginal(variables::AbstractArray{<:AbstractVariable}, strategy = SkipInitial()) = getmarginals(variables, strategy)

assign_marginal!(variables::AbstractArray{<:AbstractVariable}, marginals) = setmarginals!(variables, marginals)
assign_marginal!(variable::AbstractVariable, marginal)                    = setmarginal!(variable, marginal)

assign_message!(variables::AbstractArray{<:AbstractVariable}, messages) = setmessages!(variables, messages)
assign_message!(variable::AbstractVariable, message)                    = setmessage!(variable, message)

struct KeepEach end
struct KeepLast end

make_actor(::AbstractVariable, ::KeepEach)                       = keep(Marginal)
make_actor(::Array{<:AbstractVariable, N}, ::KeepEach) where {N} = keep(Array{Marginal, N})
make_actor(x::AbstractArray{<:AbstractVariable}, ::KeepEach)     = keep(typeof(similar(x, Marginal)))

make_actor(::AbstractVariable, ::KeepEach, capacity::Integer)                       = circularkeep(Marginal, capacity)
make_actor(::Array{<:AbstractVariable, N}, ::KeepEach, capacity::Integer) where {N} = circularkeep(Array{Marginal, N}, capacity)
make_actor(x::AbstractArray{<:AbstractVariable}, ::KeepEach, capacity::Integer)     = circularkeep(typeof(similar(x, Marginal)), capacity)

make_actor(::AbstractVariable, ::KeepLast)                   = storage(Marginal)
make_actor(x::AbstractArray{<:AbstractVariable}, ::KeepLast) = buffer(Marginal, size(x))

make_actor(::AbstractVariable, ::KeepLast, capacity::Integer)                   = storage(Marginal)
make_actor(x::AbstractArray{<:AbstractVariable}, ::KeepLast, capacity::Integer) = buffer(Marginal, size(x))

## Inference ensure update

import Rocket: Actor, on_next!, on_error!, on_complete!

# We can use `MarginalHasBeenUpdated` both as an actor in within the `ensure_update` operator
mutable struct MarginalHasBeenUpdated <: Actor{Any}
    updated::Bool
end

__unset_updated!(updated::MarginalHasBeenUpdated) = updated.updated = false
__set_updated!(updated::MarginalHasBeenUpdated)   = updated.updated = true

Rocket.on_next!(updated::MarginalHasBeenUpdated, anything) = __set_updated!(updated)
Rocket.on_error!(updated::MarginalHasBeenUpdated, err)     = begin end
Rocket.on_complete!(updated::MarginalHasBeenUpdated)       = begin end

# This creates a `tap` operator that will set the `updated` flag to true. 
# Later on we check flags and `unset!` them after the `update!` procedure
ensure_update(model::FactorGraphModel, callback, variable_name::Symbol, updated::MarginalHasBeenUpdated) =
    tap() do update
        __set_updated!(updated)
        callback(model, variable_name, update)
    end

ensure_update(model::FactorGraphModel, ::Nothing, variable_name::Symbol, updated::MarginalHasBeenUpdated) =
    tap() do _
        __set_updated!(updated) # If `callback` is nothing we simply set updated flag
    end

function __check_and_unset_updated!(updates)
    if all((v) -> v.updated, values(updates))
        foreach(__unset_updated!, values(updates))
    else
        not_updated = filter((pair) -> !last(pair).updated, updates)
        names = join(keys(not_updated), ", ")
        error("""
              Variables [ $(names) ] have not been updated after an update event. 
              Therefore, make sure to initialize all required marginals and messages. See `initmarginals` and `initmessages` keyword arguments for the inference function. 
              See the function documentation for detailed information regarding the initialization.
              """)
    end
end

## Extra error handling

function __inference_process_error(error)
    # By default, rethrow the error
    return __inference_process_error(error, true)
end

function __inference_process_error(error, rethrow)
    if rethrow
        Base.rethrow(error)
    end
    return error, catch_backtrace()
end

# We want to show an extra hint in case the error is of type `StackOverflowError`
function __inference_process_error(err::StackOverflowError, rethrow)
    @error """
    Stack overflow error occurred during the inference procedure. 
    The inference engine may execute message update rules recursively, hence, the model graph size might be causing this error. 
    To resolve this issue, try using `limit_stack_depth` inference option for model creation. See `?inference` documentation for more details.
    The `limit_stack_depth` option does not help against over stack overflow errors that might hapenning outside of the model creation or message update rules execution.
    """
    if rethrow
        Base.rethrow(err) # Shows the original stack trace
    end
    return err, catch_backtrace()
end

function __inference_check_itertype(::Symbol, ::Union{Nothing, Tuple, Vector})
    # This function check is the second argument is of type `Nothing`, `Tuple` or `Vector`. 
    # Does nothing is true, throws an error otherwise (see the second method below)
    nothing
end

function __inference_check_itertype(keyword::Symbol, ::T) where {T}
    error("""
          Keyword argument `$(keyword)` expects either `Tuple` or `Vector` as an input, but a value of type `$(T)` has been used.
          If you specify a `Tuple` with a single entry - make sure you put a trailing comma at then end, e.g. `(something, )`. 
          Note: Julia's parser interprets `(something)` and (something, ) differently. 
              The first expression simply ignores parenthesis around `something`. 
              The second expression defines `Tuple`with `something` as a first (and the last) entry.
          """)
end

function __inference_check_dicttype(::Symbol, ::Union{Nothing, NamedTuple, Dict})
    # This function check is the second argument is of type `Nothing`, `NamedTuple` or `Dict`. 
    # Does nothing is true, throws an error otherwise (see the second method below)
    nothing
end

function __inference_check_dicttype(keyword::Symbol, ::T) where {T}
    error("""
          Keyword argument `$(keyword)` expects either `Dict` or `NamedTuple` as an input, but a value of type `$(T)` has been used.
          If you specify a `NamedTuple` with a single entry - make sure you put a trailing comma at then end, e.g. `(x = something, )`. 
          Note: Julia's parser interprets `(x = something)` and (x = something, ) differently. 
              The first expression defines (or **overwrites!**) the local/global variable named `x` with `something` as a content. 
              The second expression defines `NamedTuple` with `x` as a key and `something` as a value.
          """)
end

__inference_check_dataismissing(d) = (ismissing(d) || !isempty(findall(ismissing, d)))

# Return NamedTuple for predictions
__inference_fill_predictions(s::Symbol, d::AbstractArray) = NamedTuple{Tuple([s])}([repeat([missing], length(d))])
__inference_fill_predictions(s::Symbol, d::DataVariable) = NamedTuple{Tuple([s])}([missing])

## Inference results postprocessing

# TODO: Make this function a part of the public API?
# __inference_postprocess(strategy, result)
# This function modifies the `result` of the inference procedure according to the strategy. The default `strategy` is `DefaultPostprocess`.
function __inference_postprocess end

"""`DefaultPostprocess` picks the most suitable postprocessing step automatically"""
struct DefaultPostprocess end

__inference_postprocess(::DefaultPostprocess, result::Marginal) = __inference_postprocess(DefaultPostprocess(), result, ReactiveMP.getaddons(result))
__inference_postprocess(::DefaultPostprocess, result::AbstractArray) = map((element) -> __inference_postprocess(DefaultPostprocess(), element), result)

# Default postprocessing step removes Marginal type wrapper if no addons are present, and keeps the Marginal type wrapper otherwise
__inference_postprocess(::DefaultPostprocess, result, addons::Nothing) = __inference_postprocess(UnpackMarginalPostprocess(), result)
__inference_postprocess(::DefaultPostprocess, result, addons::Any) = __inference_postprocess(NoopPostprocess(), result)

"""This postprocessing step removes the `Marginal` wrapper type from the result"""
struct UnpackMarginalPostprocess end

__inference_postprocess(::UnpackMarginalPostprocess, result::Marginal) = getdata(result)
__inference_postprocess(::UnpackMarginalPostprocess, result::AbstractArray) = map((element) -> __inference_postprocess(UnpackMarginalPostprocess(), element), result)

"""This postprocessing step does nothing"""
struct NoopPostprocess end

__inference_postprocess(::NoopPostprocess, result) = result
__inference_postprocess(::Nothing, result) = result

"""
    InferenceResult

This structure is used as a return value from the [`inference`](@ref) function. 

# Public Fields

- `posteriors`: `Dict` or `NamedTuple` of 'random variable' - 'posterior' pairs. See the `returnvars` argument for [`inference`](@ref).
- `free_energy`: (optional) An array of Bethe Free Energy values per VMP iteration. See the `free_energy` argument for [`inference`](@ref).
- `model`: `FactorGraphModel` object reference.
- `returnval`: Return value from executed `@model`.
- `error`: (optional) A reference to an exception, that might have occured during the inference. See the `catch_exception` argument for [`inference`](@ref).

See also: [`inference`](@ref)
"""
<<<<<<< HEAD
struct InferenceResult{P, A, F, M, R}
=======
struct InferenceResult{P, F, M, R, E}
>>>>>>> 21c2fb4d
    posteriors  :: P
    predictions :: A
    free_energy :: F
    model       :: M
    returnval   :: R
    error       :: E
end

<<<<<<< HEAD
Base.iterate(results::InferenceResult)      = iterate((getfield(results, :posteriors), getfield(results, :predictions), getfield(results, :free_energy), getfield(results, :model), getfield(results, :returnval)))
Base.iterate(results::InferenceResult, any) = iterate((getfield(results, :posteriors), getfield(results, :predictions), getfield(results, :free_energy), getfield(results, :model), getfield(results, :returnval)), any)
=======
Base.iterate(results::InferenceResult)      = iterate((getfield(results, :posteriors), getfield(results, :free_energy), getfield(results, :model), getfield(results, :returnval), getfield(results, :error)))
Base.iterate(results::InferenceResult, any) = iterate((getfield(results, :posteriors), getfield(results, :free_energy), getfield(results, :model), getfield(results, :returnval), getfield(results, :error)), any)

issuccess(result::InferenceResult) = !iserror(result)
iserror(result::InferenceResult) = !isnothing(result.error)
>>>>>>> 21c2fb4d

function Base.show(io::IO, result::InferenceResult)
    print(io, "Inference results:\n")

    lcolumnlen = 18 # Defines the padding for the "left" column of the output

    print(io, rpad("  Posteriors", lcolumnlen), " | ")
    print(io, "available for (")
    join(io, keys(getfield(result, :posteriors)), ", ")
    print(io, ")\n")

    if !isempty(getfield(result, :predictions))
        print(io, rpad("  Predictions", lcolumnlen), " | ")
        print(io, "available for (")
        join(io, keys(getfield(result, :predictions)), ", ")
        print(io, ")\n")
    end

    if !isnothing(getfield(result, :free_energy))
        print(io, rpad("  Free Energy:", lcolumnlen), " | ")
        print(IOContext(io, :compact => true, :limit => true, :displaysize => (1, 80)), result.free_energy)
        print(io, "\n")
    end

    if iserror(result)
        print(
            io,
            "[ WARN ] An error has occured during the inference procedure. The result might not be complete. You can use the `.error` field to access the error and its backtrace. Use `Base.showerror` function to display the error."
        )
    end
end

function Base.showerror(result::InferenceResult)
    return Base.showerror(stderr, result)
end

function Base.showerror(io::IO, result::InferenceResult)
    if iserror(result)
        error, backtrace = result.error
        println(io, error, "\n")
        show(io, "text/plain", stacktrace(backtrace))
    else
        print(io, "The inference has completed successfully.")
    end
end

function Base.getproperty(result::InferenceResult, property::Symbol)
    if property === :free_energy && getfield(result, :free_energy) === nothing
        error("""
              Bethe Free Energy has not been computed. 
              Use `free_energy = true` keyword argument for the `inference` function to compute Bethe Free Energy values.
              """)
    else
        return getfield(result, property)
    end
    return getfield(result, property)
end

__inference_invoke_callback(callback, args...)  = callback(args...)
__inference_invoke_callback(::Nothing, args...) = nothing

inference_invoke_callback(callbacks, name, args...) = __inference_invoke_callback(inference_get_callback(callbacks, name), args...)
inference_invoke_callback(::Nothing, name, args...) = nothing

inference_get_callback(callbacks, name) = get(() -> nothing, callbacks, name)
inference_get_callback(::Nothing, name) = nothing

unwrap_free_energy_option(option::Bool)                      = (option, Real, CountingReal)
unwrap_free_energy_option(option::Type{T}) where {T <: Real} = (true, T, CountingReal{T})

"""
    inference(
        model; 
        data,
        initmarginals           = nothing,
        initmessages            = nothing,
        constraints             = nothing,
        meta                    = nothing,
        options                 = nothing,
        returnvars              = nothing, 
        predictvars             = nothing, 
        iterations              = nothing,
        free_energy             = false,
        free_energy_diagnostics = BetheFreeEnergyDefaultChecks,
        showprogress            = false,
        callbacks               = nothing,
        addons                  = nothing,
        postprocess             = DefaultPostprocess()
    )

This function provides a generic way to perform probabilistic inference in RxInfer.jl. Returns `InferenceResult`.

## Arguments

For more information about some of the arguments, please check below.

- `model`: specifies a model generator, required
- `data`: `NamedTuple` or `Dict` with data, required
- `initmarginals = nothing`: `NamedTuple` or `Dict` with initial marginals, optional
- `initmessages = nothing`: `NamedTuple` or `Dict` with initial messages, optional
- `constraints = nothing`: constraints specification object, optional, see `@constraints`
- `meta  = nothing`: meta specification object, optional, may be required for some models, see `@meta`
- `options = nothing`: model creation options, optional, see `ModelInferenceOptions`
- `returnvars = nothing`: return structure info, optional, defaults to return everything at each iteration, see below for more information
- `predictvars = nothing`: return structure info, optional, see below for more information
- `iterations = nothing`: number of iterations, optional, defaults to `nothing`, the inference engine does not distinguish between variational message passing or Loopy belief propagation or expectation propagation iterations, see below for more information
- `free_energy = false`: compute the Bethe free energy, optional, defaults to false. Can be passed a floating point type, e.g. `Float64`, for better efficiency, but disables automatic differentiation packages, such as ForwardDiff.jl
- `free_energy_diagnostics = BetheFreeEnergyDefaultChecks`: free energy diagnostic checks, optional, by default checks for possible `NaN`s and `Inf`s. `nothing` disables all checks.
- `showprogress = false`: show progress module, optional, defaults to false
- `callbacks = nothing`: inference cycle callbacks, optional, see below for more info
- `addons = nothing`: inject and send extra computation information along messages, see below for more info
- `postprocess = DefaultPostprocess()`: inference results postprocessing step, optional, see below for more info
- `warn = true`: enables/disables warnings

## Note on NamedTuples

When passing `NamedTuple` as a value for some argument, make sure you use a trailing comma for `NamedTuple`s with a single entry. The reason is that Julia treats `returnvars = (x = KeepLast())` and `returnvars = (x = KeepLast(), )` expressions differently. This first expression creates (or **overwrites!**) new local/global variable named `x` with contents `KeepLast()`. The second expression (note trailing comma) creates `NamedTuple` with `x` as a key and `KeepLast()` as a value assigned for this key.

## Extended information about some of the arguments

- ### `model`

The `model` argument accepts a `ModelGenerator` as its input. The easiest way to create the `ModelGenerator` is to use the `@model` macro. 
For example:

```julia
@model function coin_toss(some_argument, some_keyword_argument = 3)
   ...
end

result = inference(
    model = coin_toss(some_argument; some_keyword_argument = 3)
)
```

**Note**: The `model` keyword argument does not accept a `FactorGraphModel` instance as a value, as it needs to inject `constraints` and `meta` during the inference procedure.

- ### `data`

The `data` keyword argument must be a `NamedTuple` (or `Dict`) where keys (of `Symbol` type) correspond to all `datavar`s defined in the model specification. For example, if a model defines `x = datavar(Float64)` the 
`data` field must have an `:x` key (of `Symbol` type) which holds a value of type `Float64`. The values in the `data` must have the exact same shape as the `datavar` container. In other words, if a model defines `x = datavar(Float64, n)` then 
`data[:x]` must provide a container with length `n` and with elements of type `Float64`.

**Note**: The behavior of the `data` keyword argument is different from that which is used in the `rxinference` function.

- ### `initmarginals`

For specific types of inference algorithms, such as variational message passing, it might be required to initialize (some of) the marginals before running the inference procedure in order to break the dependency loop. If this is not done, the inference algorithm will not be executed due to the lack of information and message and/or marginals will not be updated. In order to specify these initial marginals, you can use the `initmarginals` argument, such as
```julia
inference(...
    initmarginals = (
        # initialize the marginal distribution of x as a vague Normal distribution
        # if x is a vector, then it simply uses the same value for all elements
        # However, it is also possible to provide a vector of distributions to set each element individually 
        x = vague(NormalMeanPrecision),  
    ),
)
```
This argument needs to be a named tuple, i.e. `initmarginals = (a = ..., )`, or dictionary.

- ### `initmessages`

For specific types of inference algorithms, such as loopy belief propagation or expectation propagation, it might be required to initialize (some of) the messages before running the inference procedure in order to break the dependency loop. If this is not done, the inference algorithm will not be executed due to the lack of information and message and/or marginals will not be updated. In order to specify these initial messages, you can use the `initmessages` argument, such as
```julia
inference(...
    initmessages = (
        # initialize the messages distribution of x as a vague Normal distribution
        # if x is a vector, then it simply uses the same value for all elements
        # However, it is also possible to provide a vector of distributions to set each element individually 
        x = vague(NormalMeanPrecision),  
    ),
)
```
This argument needs to be a named tuple, i.e. `initmessages = (a = ..., )`, or dictionary.

- ### `options`

- `limit_stack_depth`: limits the stack depth for computing messages, helps with `StackOverflowError` for large models, but reduces the performance of the inference backend. Accepts integer as an argument that specifies the maximum number of recursive depth. Lower is better for stack overflow error, but worse for performance.
- `pipeline`: changes the default pipeline for each factor node in the graph
- `global_reactive_scheduler`: changes the scheduler of reactive streams, see Rocket.jl for more info, defaults to no scheduler

- ### `returnvars`

`returnvars` specifies the variables of interests and the amount of information to return about their posterior updates. 

`returnvars` accepts a `NamedTuple` or `Dict` or return var specification. There are two specifications:
- `KeepLast`: saves the last update for a variable, ignoring any intermediate results during iterations
- `KeepEach`: saves all updates for a variable for all iterations

Note: if `iterations` are specified as a number, the `inference` function tracks and returns every update for each iteration for every random variable in the model (equivalent to `KeepEach()`).
If number of iterations is set to `nothing`, the `inference` function saves the 'last' (and the only one) update for every random variable in the model (equivalent to `KeepLast()`). 
Use `iterations = 1` to force `KeepEach()` setting when number of iterations is equal to `1` or set `returnvars = KeepEach()` manually.

Example: 

```julia
result = inference(
    ...,
    returnvars = (
        x = KeepLast(),
        τ = KeepEach()
    )
)
```

It is also possible to set either `returnvars = KeepLast()` or `returnvars = KeepEach()` that acts as an alias and sets the given option for __all__ random variables in the model.

# Example: 

```julia
result = inference(
    ...,
    returnvars = KeepLast()
)
```

- ### `predictvars`

`predictvars` specifies the variables which should be predicted. In the model definition these variables are specified
as datavars, although they should not be passed inside data argument.

Similar to `returnvars`, `predictvars` accepts a `NamedTuple` or `Dict`. There are two specifications:
- `KeepLast`: saves the last update for a variable, ignoring any intermediate results during iterations
- `KeepEach`: saves all updates for a variable for all iterations

Example: 

```julia
result = inference(
    ...,
    predictvars = (
        o = KeepLast(),
        τ = KeepEach()
    )
)
```

- ### `iterations`

Specifies the number of variational (or loopy belief propagation) iterations. By default set to `nothing`, which is equivalent of doing 1 iteration. 

- ### `free_energy` 

This setting specifies whenever the `inference` function should return Bethe Free Energy (BFE) values. 
Note, however, that it may be not possible to compute BFE values for every model. 

Additionally, the argument may accept a floating point type, instead of a `Bool` value. Using his option, e.g.`Float64`, improves performance of Bethe Free Energy computation, but restricts using automatic differentiation packages.

- ### `free_energy_diagnostics`

This settings specifies either a single or a tuple of diagnostic checks for Bethe Free Energy values stream. By default checks for `NaN`s and `Inf`s. See also [`BetheFreeEnergyCheckNaNs`](@ref) and [`BetheFreeEnergyCheckInfs`](@ref).
Pass `nothing` to disable any checks.

- ### `callbacks`

The inference function has its own lifecycle. The user is free to provide some (or none) of the callbacks to inject some extra logging or other procedures in the inference function, e.g.

```julia
result = inference(
    ...,
    callbacks = (
        on_marginal_update = (model, name, update) -> println("\$(name) has been updated: \$(update)"),
        after_inference    = (args...) -> println("Inference has been completed")
    )
)
```


The `callbacks` keyword argument accepts a named-tuple of 'name = callback' pairs. 
The list of all possible callbacks and their arguments is present below:

- `on_marginal_update`:    args: (model::FactorGraphModel, name::Symbol, update)
- `before_model_creation`: args: ()
- `after_model_creation`:  args: (model::FactorGraphModel, returnval)
- `before_inference`:      args: (model::FactorGraphModel)
- `before_iteration`:      args: (model::FactorGraphModel, iteration::Int)::Bool
- `before_data_update`:    args: (model::FactorGraphModel, data)
- `after_data_update`:     args: (model::FactorGraphModel, data)
- `after_iteration`:       args: (model::FactorGraphModel, iteration::Int)::Bool
- `after_inference`:       args: (model::FactorGraphModel)

`before_iteration` and `after_iteration` callbacks are allowed to return `true/false` value.
`true` indicates that iterations must be halted and no further inference should be made.

- ### `addons`

The `addons` field extends the default message computation rules with some extra information, e.g. computing log-scaling factors of messages or saving debug-information.
Accepts a single addon or a tuple of addons. If set, replaces the corresponding setting in the `options`. Automatically changes the default value of the `postprocess` argument to `NoopPostprocess`.
 
- ### `postprocess`

The `postprocess` keyword argument controls whether the inference results must be modified in some way before exiting the `inference` function.
By default, the inference function uses the `DefaultPostprocess` strategy, which by default removes the `Marginal` wrapper type from the results.
Change this setting to `NoopPostprocess` if you would like to keep the `Marginal` wrapper type, which might be useful in the combination with the `addons` argument.
If the `addons` argument has been used, automatically changes the default strategy value to `NoopPostprocess`.

- ### `catch_exception`

The `catch_exception` keyword argument specifies whether exceptions during the inference procedure should be catched in the `error` field of the 
result. By default, if exception occurs during the inference procedure the result will be lost. Set `catch_exception = true` to obtain partial result 
for the inference in case if an exception occurs. Use `RxInfer.issuccess` and `RxInfer.iserror` function to check if the inference completed successfully or failed.
If an error occurs, the `error` field will store a tuple, where first element is the exception itself and the second element is the catched `backtrace`. Use the `stacktrace` function 
with the `backtrace` as an argument to recover the stacktrace of the error. Use `Base.showerror` function to display
the error.
 
See also: [`InferenceResult`](@ref), [`rxinference`](@ref)
"""
function inference(;
    # `model`: specifies a model generator, with the help of the `Model` function
    model::ModelGenerator,
    # NamedTuple or Dict with data, optional if predictvars are specified
    data = nothing,
    # NamedTuple or Dict with initial marginals, optional, defaults to empty
    initmarginals = nothing,
    # NamedTuple or Dict with initial messages, optional, defaults to empty
    initmessages = nothing,  # optional
    # Constraints specification object
    constraints = nothing,
    # Meta specification object
    meta = nothing,
    # Model creation options
    options = nothing,
    # Return structure info, optional, defaults to return everything at each iteration
    returnvars = nothing,
    # Return structure info, optional, defaults to return everything at each iteration
    predictvars = nothing,
    # Number of iterations, defaults to 1, we do not distinguish between VMP or Loopy belief or EP iterations
    iterations = nothing,
    # Do we compute FE, optional, defaults to false 
    # Can be passed a floating point type, e.g. `Float64`, for better efficiency, but disables automatic differentiation packages, such as ForwardDiff.jl
    free_energy = false,
    # Default BFE stream checks
    free_energy_diagnostics = BetheFreeEnergyDefaultChecks,
    # Show progress module, optional, defaults to false
    showprogress = false,
    # Inference cycle callbacks
    callbacks = nothing,
    # Addons specification
    addons = nothing,
    # Inference postprocessing option
    postprocess = DefaultPostprocess(),
    # warn, optional, defaults to true
    warn = true,
    # catch exceptions during the inference procedure, optional, defaults to false
    catch_exception = false
)
    if isnothing(data) && isnothing(predictvars)
        error("""One of keyword arguments `data` or `predictvars`` must be specified""")
    end
    __inference_check_dicttype(:initmarginals, initmarginals)
    __inference_check_dicttype(:initmessages, initmessages)
    __inference_check_dicttype(:callbacks, callbacks)

    # Check for available callbacks
    if warn && !isnothing(callbacks)
        for key in keys(callbacks)
            if key ∉ (
                :on_marginal_update,
                :before_model_creation,
                :after_model_creation,
                :before_inference,
                :before_iteration,
                :before_data_update,
                :after_data_update,
                :after_iteration,
                :after_inference
            )
                @warn "Unknown callback specification: $(key). Available callbacks: on_marginal_update, before_model_creation, after_model_creation, before_inference, before_iteration, before_data_update, after_data_update, after_iteration, after_inference. Set `warn = false` to supress this warning."
            end
        end
    end

    _options = convert(ModelInferenceOptions, options)

    # Override `options` addons if the `addons` keyword argument is present 
    if !isnothing(addons)
        if !isnothing(getaddons(_options))
            @warn "Both `addons = ...` and `options = (addons = ..., )` specify a value for the `addons`. Ignoring the `options` setting. Set `warn = false` to supress this warning."
        end
        _options = setaddons(_options, addons)
    end

    inference_invoke_callback(callbacks, :before_model_creation)
    fmodel, freturval = create_model(model, constraints = constraints, meta = meta, options = _options)
    inference_invoke_callback(callbacks, :after_model_creation, fmodel, freturval)
    vardict = getvardict(fmodel)

    # First what we do - we check if `returnvars` is nothing or one of the two possible values: `KeepEach` and `KeepLast`. 
    # If so, we replace it with either `KeepEach` or `KeepLast` for each random and not-proxied variable in a model
    if returnvars === nothing || returnvars === KeepEach() || returnvars === KeepLast()
        # Checks if the first argument is `nothing`, in which case returns the second argument
        returnoption = something(returnvars, iterations isa Number ? KeepEach() : KeepLast())
        returnvars   = Dict(variable => returnoption for (variable, value) in pairs(vardict) if (israndom(value) && !isanonymous(value)))
    end

    # Assume that the prediction variables are specified as `datavars` inside the `@model` block, e.g. `pred = datavar(Float64, n)`.
    # Verify that `predictvars` is not `nothing` and that `data` does not have any missing values.
    if !isnothing(predictvars)
        for (variable, value) in pairs(vardict)
            if !isnothing(data) && haskey(predictvars, variable) && haskey(data, variable)
                @warn "$(variable) is present in both `data` and `predictvars`. The values in `data` will be ignored."
            end
            # The following logic creates and adds predictions to the data as missing values.
            if isdata(value) && haskey(predictvars, variable) # Verify that the value is of a specified data type and is included in `predictvars`.
                if allows_missings(value) # Allow missing values, otherwise raise an error.
                    predictions = __inference_fill_predictions(variable, value)
                    data = isnothing(data) ? predictions : merge(data, predictions)
                else
                    error("`predictvars` does not allow missing values for $(variable). Please add the following line: `$(variable) ~ datavar{...} where {allow_missing = true }`")
                end
            elseif isdata(value) && haskey(data, variable) && __inference_check_dataismissing(data[variable]) # The variable may be of a specified data type and contain missing values.
                if allows_missings(value)
                    predictvars = merge(predictvars, Dict(variable => KeepLast()))
                else
                    error("datavar $(variable) has missings inside but does not allow it. Add `where {allow_missing = true }`")
                end
            end
        end
    else # In this case, the prediction functionality should only be performed if the data allows missings and actually contains missing values.
        predictvars = Dict(
            variable => KeepLast() for (variable, value) in pairs(vardict) if
            (isdata(value) && haskey(data, variable) && allows_missings(value) && __inference_check_dataismissing(data[variable]) && !isanonymous(value))
        )
    end

    __inference_check_dicttype(:returnvars, returnvars)
    __inference_check_dicttype(:predictvars, predictvars)

    # Use `__check_has_randomvar` to filter out unknown or non-random variables in the `returnvar` specification
    __check_has_randomvar(vardict, variable) = begin
        haskey_check   = haskey(vardict, variable)
        israndom_check = haskey_check ? israndom(vardict[variable]) : false
        if warn && !haskey_check
            @warn "`returnvars` object has `$(variable)` specification, but model has no variable named `$(variable)`. The `$(variable)` specification is ignored. Use `warn = false` to suppress this warning."
        elseif warn && haskey_check && !israndom_check
            @warn "`returnvars` object has `$(variable)` specification, but model has no **random** variable named `$(variable)`. The `$(variable)` specification is ignored. Use `warn = false` to suppress this warning."
        end
        return haskey_check && israndom_check
    end

    # Use `__check_has_prediction` to filter out unknown predictions variables in the `predictvar` specification
    __check_has_prediction(vardict, variable) = begin
        haskey_check = haskey(vardict, variable)
        isdata_check = haskey_check ? isdata(vardict[variable]) : false
        if warn && !haskey_check
            @warn "`predictvars` object has `$(variable)` specification, but model has no variable named `$(variable)`. The `$(variable)` specification is ignored. Use `warn = false` to suppress this warning."
        elseif warn && haskey_check && !isdata_check
            @warn "`predictvars` object has `$(variable)` specification, but model has no **data** variable named `$(variable)`. The `$(variable)` specification is ignored. Use `warn = false` to suppress this warning."
        end
        return haskey_check && isdata_check
    end

    # Second, for each random variable and predicting variable entry we create an actor
    actors_rv = Dict(variable => make_actor(vardict[variable], value) for (variable, value) in pairs(returnvars) if __check_has_randomvar(vardict, variable))
    actors_pr = Dict(variable => make_actor(vardict[variable], value) for (variable, value) in pairs(predictvars) if __check_has_prediction(vardict, variable))

    # At third, for each variable entry we create a boolean flag to track their updates
    updates = Dict(variable => MarginalHasBeenUpdated(false) for (variable, _) in pairs(merge(actors_rv, actors_pr)))

    _iterations = something(iterations, 1)
    _iterations isa Integer || error("`iterations` argument must be of type Integer or `nothing`")
    _iterations > 0 || error("`iterations` arguments must be greater than zero")

    fe_actor = nothing
    fe_subscription = VoidTeardown()

    potential_error = nothing
    executed_iterations = 0

    try
        on_marginal_update = inference_get_callback(callbacks, :on_marginal_update)
        subscriptions_rv   = Dict(variable => subscribe!(obtain_marginal(vardict[variable]) |> ensure_update(fmodel, on_marginal_update, variable, updates[variable]), actor) for (variable, actor) in pairs(actors_rv))
        subscriptions_pr   = Dict(variable => subscribe!(obtain_prediction(vardict[variable]) |> ensure_update(fmodel, on_marginal_update, variable, updates[variable]), actor) for (variable, actor) in pairs(actors_pr))

        is_free_energy, S, T = unwrap_free_energy_option(free_energy)

        if is_free_energy
            fe_actor        = ScoreActor(S, _iterations, 1)
            fe_objective    = BetheFreeEnergy(BetheFreeEnergyDefaultMarginalSkipStrategy, AsapScheduler(), free_energy_diagnostics)
            fe_subscription = subscribe!(score(fmodel, T, fe_objective), fe_actor)
        end

        if !isnothing(initmarginals)
            for (variable, initvalue) in pairs(initmarginals)
                if haskey(vardict, variable)
                    assign_marginal!(vardict[variable], initvalue)
                elseif warn
                    @warn "`initmarginals` object has `$(variable)` specification, but model has no variable named `$(variable)`. Use `warn = false` to suppress this warning."
                end
            end
        end

        if !isnothing(initmessages)
            for (variable, initvalue) in pairs(initmessages)
                if haskey(vardict, variable)
                    assign_message!(vardict[variable], initvalue)
                elseif warn
                    @warn "`initmessages` object has `$(variable)` specification, but model has no variable named `$(variable)`. Use `warn = false` to suppress this warning."
                end
            end
        end

        if isnothing(data) || isempty(data)
            error("Data is empty. Make sure you used `data` keyword argument with correct value.")
        else
            foreach(filter(pair -> isdata(last(pair)) && !isproxy(last(pair)), pairs(vardict))) do pair
                varname = first(pair)
                haskey(data, varname) || error(
                    "Data entry `$(varname)` is missing in `data` or `predictvars` arguments. Double check `data = ($(varname) = ???, )` or `predictvars = ($(varname) = ???, )`"
                )
            end
        end

        inference_invoke_callback(callbacks, :before_inference, fmodel)

        fdata = filter(pairs(data)) do pair
            hk      = haskey(vardict, first(pair))
            is_data = hk ? isdata(vardict[first(pair)]) : false
            if warn && (!hk || !is_data)
                @warn "`data` object has `$(first(pair))` specification, but model has no data input named `$(first(pair))`. Use `warn = false` to suppress this warning."
            end
            return hk && is_data
        end

        progress_meter = showprogress ? ProgressMeter.Progress(_iterations) : nothing

        for iteration in 1:_iterations
            if something(ensure_bool_or_nothing(inference_invoke_callback(callbacks, :before_iteration, fmodel, iteration)), false)::Bool
                break
            end
            inference_invoke_callback(callbacks, :before_data_update, fmodel, data)
            for (key, value) in fdata
                update!(vardict[key], value)
            end
            inference_invoke_callback(callbacks, :after_data_update, fmodel, data)

            # Check that all requested marginals have been updated and unset the `updated` flag
            # Throws an error if some were not update
            __check_and_unset_updated!(updates)

            if !isnothing(progress_meter)
                ProgressMeter.next!(progress_meter)
            end

            executed_iterations += 1

            if something(ensure_bool_or_nothing(inference_invoke_callback(callbacks, :after_iteration, fmodel, iteration)), false)::Bool
                break
            end
        end

        for (_, subscription) in pairs(merge(subscriptions_pr, subscriptions_rv))
            unsubscribe!(subscription)
        end

        inference_invoke_callback(callbacks, :after_inference, fmodel)
    catch error
        potential_error = __inference_process_error(error, !catch_exception)
    end

    if !isnothing(fe_actor)
        release!(fe_actor, (_iterations === executed_iterations))
    end

<<<<<<< HEAD
        posterior_values = Dict(variable => __inference_postprocess(postprocess, getvalues(actor)) for (variable, actor) in pairs(actors_rv))
        predicted_values = Dict(variable => __inference_postprocess(postprocess, getvalues(actor)) for (variable, actor) in pairs(actors_pr))
        fe_values        = !isnothing(fe_actor) ? score_snapshot_iterations(fe_actor) : nothing
=======
    unsubscribe!(fe_subscription)
>>>>>>> 21c2fb4d

    posterior_values = Dict(variable => __inference_postprocess(postprocess, getvalues(actor)) for (variable, actor) in pairs(actors))
    fe_values        = !isnothing(fe_actor) ? score_snapshot_iterations(fe_actor, executed_iterations) : nothing

<<<<<<< HEAD
        return InferenceResult(posterior_values, predicted_values, fe_values, fmodel, freturval)
    catch error
        __inference_process_error(error)
    end
=======
    return InferenceResult(posterior_values, fe_values, fmodel, freturval, potential_error)
>>>>>>> 21c2fb4d
end

## ------------------------------------------------------------------------ ##

struct FromMarginalAutoUpdate end
struct FromMessageAutoUpdate end

import Base: string

Base.string(::FromMarginalAutoUpdate) = "q"
Base.string(::FromMessageAutoUpdate) = "μ"

import Base: fetch

Base.fetch(strategy::Union{FromMarginalAutoUpdate, FromMessageAutoUpdate}, variables::AbstractArray) = (Base.fetch(strategy, variable) for variable in variables)
Base.fetch(::FromMarginalAutoUpdate, variable::Union{DataVariable, RandomVariable}) = ReactiveMP.getmarginal(variable, IncludeAll())
Base.fetch(::FromMessageAutoUpdate, variable::RandomVariable) = ReactiveMP.messagein(variable, 1) # Here we assume that predictive message has index `1`
Base.fetch(::FromMessageAutoUpdate, variable::DataVariable) = error("`FromMessageAutoUpdate` fetch strategy is not implemented for `DataVariable`")

struct RxInferenceAutoUpdateIndexedVariable{V, I}
    variable :: V
    index    :: I
end

Base.string(indexed::RxInferenceAutoUpdateIndexedVariable) = string(indexed.variable, "[", join(indexed.index, ", "), "]")

hasdatavar(model, variable::RxInferenceAutoUpdateIndexedVariable)   = hasdatavar(model, variable.variable)
hasrandomvar(model, variable::RxInferenceAutoUpdateIndexedVariable) = hasrandomvar(model, variable.variable)

function Base.getindex(model::FactorGraphModel, indexed::RxInferenceAutoUpdateIndexedVariable)
    return model[indexed.variable][indexed.index...]
end

struct RxInferenceAutoUpdateSpecification{N, F, C, V}
    labels   :: NTuple{N, Symbol}
    from     :: F
    callback :: C
    variable :: V
end

function Base.show(io::IO, specification::RxInferenceAutoUpdateSpecification)
    print(io, join(specification.labels, ","), " = ", string(specification.callback), "(", string(specification.from), "(", string(specification.variable), "))")
end

function (specification::RxInferenceAutoUpdateSpecification)(model::FactorGraphModel)
    datavars = map(specification.labels) do label
        hasdatavar(model, label) || error("Autoupdate specification defines an update for `$(label)`, but the model has no datavar named `$(label)`")
        return model[label]
    end

    (hasrandomvar(model, specification.variable) || hasdatavar(model, specification.variable)) ||
        error("Autoupdate specification defines an update from `$(specification.variable)`, but the model has no randomvar/datavar named `$(specification.variable)`")

    variable = model[specification.variable]

    return RxInferenceAutoUpdate(datavars, specification.callback, fetch(specification.from, variable))
end

struct RxInferenceAutoUpdate{N, C, R}
    datavars :: N
    callback :: C
    recent   :: R
end

import Base: fetch

Base.fetch(autoupdate::RxInferenceAutoUpdate) = fetch(autoupdate, autoupdate.recent)
Base.fetch(autoupdate::RxInferenceAutoUpdate, something) = fetch(autoupdate, something, ReactiveMP.getdata(ReactiveMP.getrecent(something)))
Base.fetch(autoupdate::RxInferenceAutoUpdate, something::Union{AbstractArray, Base.Generator}) = fetch(autoupdate, something, ReactiveMP.getdata.(ReactiveMP.getrecent.(something)))

Base.fetch(autoupdate::RxInferenceAutoUpdate, _, data) = zip(as_tuple(autoupdate.datavars), as_tuple(autoupdate.callback(data)))

"""
    @autoupdates

Creates the auto-updates specification for the `rxinference` function. In the online-streaming Bayesian inference procedure it is important to update your priors for the future 
states based on the new updated posteriors. The `@autoupdates` structure simplify such a specification. It accepts a single block of code where each line defines how to update 
the `datavar`'s in the probabilistic model specification. 

Each line of code in the auto-update specification defines `datavar`s, which need to be updated, on the left hand side of the equality expression and the update function on the right hand side of the expression.
The update function operates on posterior marginals in the form of the `q(symbol)` expression.

For example:

```julia
@autoupdates begin 
    x = f(q(z))
end
```

This structure specifies to automatically update `x = datavar(...)` as soon as the inference engine computes new posterior over `z` variable. It then applies the `f` function
to the new posterior and calls `update!(x, ...)` automatically. 

As an example consider the following model and auto-update specification:

```julia
@model function kalman_filter()
    x_current_mean = datavar(Float64)
    x_current_var  = datavar(Float64)

    x_current ~ Normal(mean = x_current_mean, var = x_current_var)

    x_next ~ Normal(mean = x_current, var = 1.0)

    y = datavar(Float64)
    y ~ Normal(mean = x_next, var = 1.0)
end
```

This model has two `datavar`s that represent our prior knowledge of the `x_current` state of the system. The `x_next` random variable represent the next state of the system that 
is connected to the observed variable `y`. The auto-update specification could look like:

```julia
autoupdates = @autoupdates begin
    x_current_mean, x_current_var = mean_cov(q(x_next))
end
```

This structure specifies to update our prior as soon as we have a new posterior `q(x_next)`. It then applies the `mean_cov` function on the updated posteriors and updates 
`datavar`s `x_current_mean` and `x_current_var` automatically.

See also: [`rxinference`](@ref)
"""
macro autoupdates(code)
    ((code isa Expr) && (code.head === :block)) || error("Autoupdate requires a block of code `begin ... end` as an input")

    specifications = []

    code = MacroTools.postwalk(code) do expression
        # We modify all expression of the form `... = callback(q(...))` or `... = callback(μ(...))`
        if @capture(expression, (lhs_ = callback_(rhs_)) | (lhs_ = callback_(rhs__)))
            if @capture(rhs, (q(variable_)) | (μ(variable_)))
                # First we check that `variable` is a plain Symbol or an index operation
                if (variable isa Symbol)
                    variable = QuoteNode(variable)
                elseif (variable isa Expr) && (variable.head === :ref)
                    variable = :(RxInfer.RxInferenceAutoUpdateIndexedVariable($(QuoteNode(variable.args[1])), ($(variable.args[2:end])...,)))
                else
                    error("Variable in the expression `$(expression)` must be a plain name or and indexing operation, but a complex expression `$(variable)` found.")
                end
                # Next we extract `datavars` specification from the `lhs`                    
                datavars = if lhs isa Symbol
                    (lhs,)
                elseif lhs isa Expr && lhs.head === :tuple && all(arg -> arg isa Symbol, lhs.args)
                    Tuple(lhs.args)
                else
                    error("Left hand side of the expression `$(expression)` must be a single symbol or a tuple of symbols")
                end
                # Only two options are possible within this `if` block
                from = @capture(rhs, q(smth_)) ? :(RxInfer.FromMarginalAutoUpdate()) : :(RxInfer.FromMessageAutoUpdate())

                push!(specifications, :(RxInfer.RxInferenceAutoUpdateSpecification($(datavars...,), $from, $callback, $variable)))

                return :(nothing)
            else
                error("Complex call expression `$(expression)` in the `@autoupdates` macro")
            end
        else
            return expression
        end
    end

    isempty(specifications) && error("`@autoupdates` did not find any auto-updates specifications. Check the documentation for more information.")

    output = quote
        begin
            $code

            ($(specifications...),)
        end
    end

    return esc(output)
end

## ------------------------------------------------------------------------ ##

"""
    RxInferenceEngine

The return value of the `rxinference` function. 

# Public fields
- `posteriors`: `Dict` or `NamedTuple` of 'random variable' - 'posterior stream' pairs. See the `returnvars` argument for the [`rxinference`](@ref).
- `free_energy`: (optional) A stream of Bethe Free Energy values per VMP iteration. See the `free_energy` argument for the [`rxinference`](@ref).
- `history`: (optional) Saves history of previous marginal updates. See the `historyvars` and `keephistory` arguments for the [`rxinference`](@ref).
- `free_energy_history`: (optional) Free energy history, average over variational iterations 
- `free_energy_raw_history`: (optional) Free energy history, returns returns computed values of all variational iterations for each data event (if available)
- `free_energy_final_only_history`: (optional) Free energy history, returns computed values of final variational iteration for each data event (if available)
- `events`: (optional) A stream of events send by the inference engine. See the `events` argument for the [`rxinference`](@ref).
- `model`: `FactorGraphModel` object reference.
- `returnval`: Return value from executed `@model`.

Use the `RxInfer.start(engine)` function to subscribe on the `data` source and start the inference procedure. Use `RxInfer.stop(engine)` to unsubscribe from the `data` source and stop the inference procedure. 
Note, that it is not always possible to start/stop the inference procedure.

See also: [`rxinference`](@ref), [`RxInferenceEvent`](@ref), [`RxInfer.start`](@ref), [`RxInfer.stop`](@ref)
"""
mutable struct RxInferenceEngine{T, D, L, V, P, H, S, U, A, FA, FH, FO, FS, R, I, M, N, X, E, J}
    datastream       :: D
    tickscheduler    :: L
    mainsubscription :: Teardown

    datavars   :: V
    posteriors :: P

    history::H
    historyactors::S
    historysubscriptions::Vector{Teardown}

    updateflags::U
    updatesubscriptions::Vector{Teardown}

    # auto updates
    autoupdates::A

    # free energy related
    fe_actor        :: FA
    fe_scheduler    :: FH
    fe_objective    :: FO
    fe_source       :: FS
    fe_subscription :: Teardown

    # utility 
    postprocess  :: R
    iterations   :: I
    model        :: M
    returnval    :: N
    events       :: E
    is_running   :: Bool
    is_errored   :: Bool
    is_completed :: Bool
    error        :: Any
    ticklock     :: J

    RxInferenceEngine(
        ::Type{T},
        datastream::D,
        tickscheduler::L,
        datavars::V,
        posteriors::P,
        updateflags::U,
        history::H,
        historyactors::S,
        autoupdates::A,
        fe_actor::FA,
        fe_scheduler::FH,
        fe_objective::FO,
        fe_source::FS,
        postprocess::R,
        iterations::I,
        model::M,
        returnval::N,
        enabledevents::Val{X},
        events::E,
        ticklock::J
    ) where {T, D, L, V, P, H, S, U, A, FA, FH, FO, FS, R, I, M, N, X, E, J} = begin
        return new{T, D, L, V, P, H, S, U, A, FA, FH, FO, FS, R, I, M, N, X, E, J}(
            datastream,
            tickscheduler,
            voidTeardown,
            datavars,
            posteriors,
            history,
            historyactors,
            Teardown[],
            updateflags,
            Teardown[],
            autoupdates,
            fe_actor,
            fe_scheduler,
            fe_objective,
            fe_source,
            voidTeardown,
            postprocess,
            iterations,
            model,
            returnval,
            events,
            false,
            false,
            false,
            nothing,
            ticklock
        )
    end
end

function Base.show(io::IO, engine::RxInferenceEngine)
    print(io, "RxInferenceEngine:\n")

    lcolumnlen = 22 # Defines the padding for the "left" column of the output

    print(io, rpad("  Posteriors stream", lcolumnlen), " | ")
    print(io, "enabled for (")
    join(io, keys(getfield(engine, :posteriors)), ", ")
    print(io, ")\n")

    print(io, rpad("  Free Energy stream", lcolumnlen), " | ")
    if !isnothing(getfield(engine, :fe_source))
        print(io, "enabled\n")
    else
        print(io, "disabled\n")
    end

    print(io, rpad("  Posteriors history", lcolumnlen), " | ")
    print(io, "available for (")
    join(io, keys(getfield(engine, :historyactors)), ", ")
    print(io, ")\n")

    print(io, rpad("  Free Energy history", lcolumnlen), " | ")
    if !isnothing(getfield(engine, :fe_actor))
        print(io, "available\n")
    else
        print(io, "unavailable\n")
    end

    print(io, rpad("  Enabled events", lcolumnlen), " | ")
    print(io, "[ ", join(enabled_events(engine), ", "), " ]")
end

enabled_events(::RxInferenceEngine{T, D, L, V, P, H, S, U, A, FA, FH, FO, FS, R, I, M, N, X, E}) where {T, D, L, V, P, H, S, U, A, FA, FH, FO, FS, R, I, M, N, X, E} = X

function Base.getproperty(result::RxInferenceEngine, property::Symbol)
    if property === :enabled_events
        return enabled_events(result)
    elseif property === :free_energy
        !isnothing(getfield(result, :fe_source)) ||
            error("Bethe Free Energy stream has not been created. Use `free_energy = true` keyword argument for the `rxinference` function to compute Bethe Free Energy values.")
        return getfield(result, :fe_source)
    elseif property === :free_energy_history
        !isnothing(getfield(result, :fe_actor)) || error(
            "Bethe Free Energy history has not been computed. Use `free_energy = true` keyword argument for the `rxinference` function to compute Bethe Free Energy values together with the `keephistory` argument."
        )
        return score_snapshot_iterations(getfield(result, :fe_actor))
    elseif property === :free_energy_final_only_history
        !isnothing(getfield(result, :fe_actor)) || error(
            "Bethe Free Energy history has not been comptued. Use `free_energy = true` keyword argument for the `rxinference` function to compute Bethe Free Energy values together with the `keephistory` argument."
        )
        return score_snapshot_final(getfield(result, :fe_actor))
    elseif property === :free_energy_raw_history
        !isnothing(getfield(result, :fe_actor)) || error(
            "Bethe Free Energy history has not been comptued. Use `free_energy = true` keyword argument for the `rxinference` function to compute Bethe Free Energy values together with the `keephistory` argument."
        )
        return score_snapshot(getfield(result, :fe_actor))
    end
    return getfield(result, property)
end

"""
    start(engine::RxInferenceEngine)

Starts the `RxInferenceEngine` by subscribing to the data source, instantiating free energy (if enabled) and starting the event loop.
Use [`RxInfer.stop`](@ref) to stop the `RxInferenceEngine`. Note that it is not always possible to stop/restart the engine and this depends on the data source type.

See also: [`RxInfer.stop`](@ref)
"""
function start(engine::RxInferenceEngine{T}) where {T}
    rxexecutorlock(engine.ticklock) do
        if engine.is_completed || engine.is_errored
            @warn "The engine has been completed or errored. Cannot start an exhausted engine."
            return nothing
        end

        if engine.is_running
            @warn "The engine is already running. Cannot start a single engine twice."
            return nothing
        end

        _enabled_events = engine.enabled_events
        _events         = engine.events

        inference_invoke_event(Val(:before_start), Val(_enabled_events), _events, engine)

        _eventexecutor = RxInferenceEventExecutor(T, engine)
        _tickscheduler = engine.tickscheduler

        # This subscription tracks updates of all `posteriors`
        engine.updatesubscriptions = map(keys(engine.updateflags), values(engine.updateflags)) do name, updateflag
            return subscribe!(obtain_marginal(engine.model[name]), updateflag)
        end

        if !isnothing(engine.historyactors) && !isnothing(engine.history)
            engine.historysubscriptions = map(keys(engine.historyactors), values(engine.historyactors)) do name, actor
                return subscribe!(obtain_marginal(engine.model[name]), actor)
            end
        end

        if !isnothing(engine.fe_actor)
            engine.fe_subscription = subscribe!(engine.fe_source, engine.fe_actor)
        end

        release!(_tickscheduler)

        engine.is_running = true

        # After all preparations we finaly can `subscribe!` on the `datastream`
        engine.mainsubscription = subscribe!(engine.datastream, _eventexecutor)

        inference_invoke_event(Val(:after_start), Val(_enabled_events), _events, engine)
    end

    return nothing
end

"""
    stop(engine::RxInferenceEngine)

Stops the `RxInferenceEngine` by unsubscribing to the data source, free energy (if enabled) and stopping the event loop.
Use [`RxInfer.start`](@ref) to start the `RxInferenceEngine` again. Note that it is not always possible to stop/restart the engine and this depends on the data source type.

See also: [`RxInfer.start`](@ref)
"""
function stop(engine::RxInferenceEngine)
    rxexecutorlock(engine.ticklock) do
        if engine.is_completed || engine.is_errored
            @warn "The engine has been completed or errored. Cannot stop an exhausted engine."
            return nothing
        end

        if !engine.is_running
            @warn "The engine is not running. Cannot stop an idle engine."
            return nothing
        end

        _enabled_events = engine.enabled_events
        _events         = engine.events

        inference_invoke_event(Val(:before_stop), Val(_enabled_events), _events, engine)

        unsubscribe!(engine.fe_subscription)
        unsubscribe!(engine.historysubscriptions)
        unsubscribe!(engine.updatesubscriptions)
        unsubscribe!(engine.mainsubscription)

        engine.is_running = false

        inference_invoke_event(Val(:after_stop), Val(_enabled_events), _events, engine)
    end

    return nothing
end

import Rocket: Actor, on_next!, on_error!, on_complete!

struct RxInferenceEventExecutor{T, E} <: Actor{T}
    engine::E

    RxInferenceEventExecutor(::Type{T}, engine::E) where {T, E} = new{T, E}(engine)
end

Base.show(io::IO, ::RxInferenceEventExecutor)         = print(io, "RxInferenceEventExecutor")
Base.show(io::IO, ::Type{<:RxInferenceEventExecutor}) = print(io, "RxInferenceEventExecutor")

rxexecutorlock(fn::F, ::Nothing) where {F} = fn()
rxexecutorlock(fn::F, locker) where {F}    = lock(fn, locker)

function Rocket.on_next!(executor::RxInferenceEventExecutor{T}, event::T) where {T}
    # This is the `main` executor of the inference procedure
    # It listens new data and is supposed to run indefinitely

    # By default `_ticklock` is nothing, `executorlock` is defined such that it does not sync if `_ticklock` is nothing
    _ticklock = executor.engine.ticklock

    rxexecutorlock(_ticklock) do

        # `executor.engine` is defined as mutable 
        # we extract all variables before the loop so Julia does not extract them every time
        _tickscheduler  = executor.engine.tickscheduler
        _iterations     = executor.engine.iterations
        _postprocess    = executor.engine.postprocess
        _model          = executor.engine.model
        _datavars       = executor.engine.datavars
        _autoupdates    = executor.engine.autoupdates
        _updateflags    = executor.engine.updateflags
        _history        = executor.engine.history
        _historyactors  = executor.engine.historyactors
        _fe_actor       = executor.engine.fe_actor
        _fe_scheduler   = executor.engine.fe_scheduler
        _enabled_events = executor.engine.enabled_events
        _events         = executor.engine.events

        inference_invoke_event(Val(:on_new_data), Val(_enabled_events), _events, _model, event)

        # Before we start our iterations we 'prefetch' recent values for autoupdates
        fupdates = map(fetch, _autoupdates)

        # This loop correspond to the different VMP iterations
        # Here `_iterations` can be `Ref` too, so we use `[]`. Should not affect integers
        for iteration in 1:_iterations[]
            inference_invoke_event(Val(:before_iteration), Val(_enabled_events), _events, _model, iteration)

            # At first we update all our priors (auto updates) with the fixed values from the `redirectupdate` field
            inference_invoke_event(Val(:before_auto_update), Val(_enabled_events), _events, _model, iteration, fupdates)
            foreach(fupdates) do fupdate
                for (datavar, value) in fupdate
                    update!(datavar, value)
                end
            end
            inference_invoke_event(Val(:after_auto_update), Val(_enabled_events), _events, _model, iteration, fupdates)

            # At second we pass our observations
            inference_invoke_event(Val(:before_data_update), Val(_enabled_events), _events, _model, iteration, event)
            for (datavar, value) in zip(_datavars, values(event))
                update!(datavar, value)
            end
            inference_invoke_event(Val(:after_data_update), Val(_enabled_events), _events, _model, iteration, event)

            __check_and_unset_updated!(_updateflags)

            if !isnothing(_fe_scheduler)
                release!(_fe_scheduler)
            end

            inference_invoke_event(Val(:after_iteration), Val(_enabled_events), _events, _model, iteration)
        end

        # `release!` on `fe_actor` ensures that free energy sumed up between iterations correctly
        if !isnothing(_fe_actor)
            release!(_fe_actor)
        end

        if !isnothing(_history) && !isnothing(_historyactors)
            inference_invoke_event(Val(:before_history_save), Val(_enabled_events), _events, _model)
            for (name, actor) in pairs(_historyactors)
                push!(_history[name], __inference_postprocess(_postprocess, getvalues(actor)))
            end
            inference_invoke_event(Val(:after_history_save), Val(_enabled_events), _events, _model)
        end

        # On this `release!` call we update our priors for the next step
        release!(_tickscheduler)

        inference_invoke_event(Val(:on_tick), Val(_enabled_events), _events, _model)
    end
end

function Rocket.on_error!(executor::RxInferenceEventExecutor, err)
    _engine         = executor.engine
    _model          = executor.engine.model
    _enabled_events = executor.engine.enabled_events
    _events         = executor.engine.events

    _engine.is_errored = true
    _engine.error      = err

    inference_invoke_event(Val(:on_error), Val(_enabled_events), _events, _model, err)

    __inference_process_error(err)
end

function Rocket.on_complete!(executor::RxInferenceEventExecutor)
    _engine         = executor.engine
    _model          = executor.engine.model
    _enabled_events = executor.engine.enabled_events
    _events         = executor.engine.events

    _engine.is_completed = true

    inference_invoke_event(Val(:on_complete), Val(_enabled_events), _events, _model)

    return nothing
end

## 

"""
    RxInferenceEvent{T, D}

The `RxInferenceEngine` sends events in a form of the `RxInferenceEvent` structure. `T` represents the type of an event, `D` represents the type of a data associated with the event.
The type of data depends on the type of an event, but usually represents a tuple, which can be unrolled automatically with the Julia's splitting syntax, e.g. `model, iteration = event`. 
See the documentation of the `rxinference` function for possible event types and their associated data types.

The events system itself uses the `Rocket.jl` library API. For example, one may create a custom event listener in the following way:


```julia
using Rocket

struct MyEventListener <: Rocket.Actor{RxInferenceEvent}
    # ... extra fields
end

function Rocket.on_next!(listener::MyEventListener, event::RxInferenceEvent{ :after_iteration })
    model, iteration = event
    println("Iteration \$(iteration) has been finished.")
end

function Rocket.on_error!(listener::MyEventListener, err)
    # ...
end

function Rocket.on_complete!(listener::MyEventListener)
    # ...
end

```

and later on:

```julia
engine = rxinference(events = Val((:after_iteration, )), ...)

subscription = subscribe!(engine.events, MyEventListener(...))
```

See also: [`rxinference`](@ref), [`RxInferenceEngine`](@ref)
"""
struct RxInferenceEvent{T, D}
    data::D

    RxInferenceEvent(::Val{T}, data::D) where {T, D} = new{T, D}(data)
end

RxInfer.name(::RxInferenceEvent{T}) where {T} = T

Base.show(io::IO, ::RxInferenceEvent{T}) where {T} = print(io, "RxInferenceEvent(:", T, ")")

Base.iterate(event::RxInferenceEvent)        = iterate(event.data)
Base.iterate(event::RxInferenceEvent, state) = iterate(event.data, state)

function inference_invoke_event(::Val{Event}, ::Val{EnabledEvents}, events, args...) where {Event, EnabledEvents}
    # Here `E` must be a tuple of symbols
    if Event ∈ EnabledEvents
        next!(events, RxInferenceEvent(Val(Event), args))
    end
    return nothing
end

##

"""
    rxinference(
        model,
        data = nothing,
        datastream = nothing,
        initmarginals = nothing,
        initmessages = nothing,
        autoupdates = nothing,
        constraints = nothing,
        meta = nothing,
        options = nothing,
        returnvars = nothing,
        historyvars = nothing,
        keephistory = nothing,
        iterations = nothing,
        free_energy = false,
        free_energy_diagnostics = BetheFreeEnergyDefaultChecks,
        autostart = true,
        events = nothing,
        callbacks = nothing,
        addons = nothing,
        postprocess = DefaultPostprocess(),
        uselock = false,
        warn = true
    )

This function provides a generic way to perform probabilistic inference in RxInfer.jl. Returns `RxInferenceEngine`.

## Arguments

For more information about some of the arguments, please check below.

- `model`: specifies a model generator, required
- `data`: `NamedTuple` or `Dict` with data, required (or `datastream`)
- `datastream`: A stream of `NamedTuple` with data, required (or `data`)
- `initmarginals = nothing`: `NamedTuple` or `Dict` with initial marginals, optional
- `initmessages = nothing`: `NamedTuple` or `Dict` with initial messages, optional
- `autoupdates = nothing`: auto-updates specification, required for many models, see `@autoupdates`
- `constraints = nothing`: constraints specification object, optional, see `@constraints`
- `meta  = nothing`: meta specification object, optional, may be required for some models, see `@meta`
- `options = nothing`: model creation options, optional, see `ModelInferenceOptions`
- `returnvars = nothing`: return structure info, optional, by default creates observables for all random variables that return posteriors at last vmp iteration, see below for more information
- `historyvars = nothing`: history structure info, optional, defaults to no history, see below for more information
- `keephistory = nothing`: history buffer size, defaults to empty buffer, see below for more information
- `iterations = nothing`: number of iterations, optional, defaults to `nothing`, the inference engine does not distinguish between variational message passing or Loopy belief propagation or expectation propagation iterations, see below for more information
- `free_energy = false`: compute the Bethe free energy, optional, defaults to false. Can be passed a floating point type, e.g. `Float64`, for better efficiency, but disables automatic differentiation packages, such as ForwardDiff.jl
- `free_energy_diagnostics = BetheFreeEnergyDefaultChecks`: free energy diagnostic checks, optional, by default checks for possible `NaN`s and `Inf`s. `nothing` disables all checks.
- `autostart = true`: specifies whether to call `RxInfer.start` on the created engine automatically or not
- `showprogress = false`: show progress module, optional, defaults to false
- `events = nothing`: inference cycle events, optional, see below for more info
- `callbacks = nothing`: inference cycle callbacks, optional, see below for more info
- `addons = nothing`: inject and send extra computation information along messages, see below for more info
- `postprocess = DefaultPostprocess()`: inference results postprocessing step, optional, see below for more info
- `uselock = false`: specifies either to use the lock structure for the inference or not, if set to true uses `Base.Threads.SpinLock`. Accepts custom `AbstractLock`.
- `warn = true`: enables/disables warnings

## Note on NamedTuples

When passing `NamedTuple` as a value for some argument, make sure you use a trailing comma for `NamedTuple`s with a single entry. The reason is that Julia treats `returnvars = (x = KeepLast())` and `returnvars = (x = KeepLast(), )` expressions differently. This first expression creates (or **overwrites!**) new local/global variable named `x` with contents `KeepLast()`. The second expression (note trailing comma) creates `NamedTuple` with `x` as a key and `KeepLast()` as a value assigned for this key.

## Extended information about some of the arguments

- ### `data` or `datastream`

Either `data` or `datastream` keyword argument is required, but specifying both is not supported and will result in an error.

- ### `data`

The `data` keyword argument must be a `NamedTuple` (or `Dict`) where keys (of `Symbol` type) correspond to all `datavar`s defined in the model specification. For example, if a model defines `x = datavar(Float64)` the `data` field must have an `:x` key (of `Symbol` type) which holds an iterable container with values of type `Float64`. The elements of such containers in the `data` must have the exact same shape as the `datavar` container. In other words, if a model defines `x = datavar(Float64, n)` then `data[:x]` must provide an iterable container with elements of type `Vector{Float64}`. 

All entries in the `data` argument are zipped together with the `Base.zip` function to form one slice of the data chunck. This means all containers in the `data` argument must be of the same size (`zip` iterator finished as soon as one container has no remaining values).
In order to use a fixed value for some specific `datavar` it is not necessary to create a container with that fixed value, but rather more efficient to use `Iterators.repeated` to create an infinite iterator.

**Note**: The behavior of the `data` keyword argument is different from that which is used in the `inference` function.

- ### `datastream`

The `datastream` keyword argument must be an observable that supports `subscribe!` and `unsubscribe!` functions (streams from the `Rocket.jl` package are also supported).
The elements of the observable must be of type `NamedTuple` where keys (of `Symbol` type) correspond to all `datavar`s defined in the model specification, except for those which are listed in the `autoupdates` specification. 
For example, if a model defines `x = datavar(Float64)` (which is not part of the `autoupdates` specification) the named tuple from the observable must have an `:x` key (of `Symbol` type) which holds a value of type `Float64`. The values in the named tuple must have the exact same shape as the `datavar` container. In other words, if a model defines `x = datavar(Float64, n)` then 
`namedtuple[:x]` must provide a container with length `n` and with elements of type `Float64`.

**Note**: The behavior of the individual named tuples from the `datastream` observable is similar to that which is used in the `inference` function and its `data` argument.
In fact, you can see the `rxinference` function as an efficient streamed version of the `inference` function, which automatically updates some `datavar`s with the `autoupdates` specification and listens to the `datastream` to update the rest of the `datavar`s.

- ### `model`

The `model` argument accepts a `ModelGenerator` as its input. The easiest way to create the `ModelGenerator` is to use the `@model` macro. 
For example:

```julia
@model function coin_toss(some_argument, some_keyword_argument = 3)
   ...
end

result = rxinference(
    model = coin_toss(some_argument; some_keyword_argument = 3)
)
```

**Note**: The `model` keyword argument does not accept a `FactorGraphModel` instance as a value, as it needs to inject `constraints` and `meta` during the inference procedure.

- ### `initmarginals`

For specific types of inference algorithms, such as variational message passing, it might be required to initialize (some of) the marginals before running the inference procedure in order to break the dependency loop. If this is not done, the inference algorithm will not be executed due to the lack of information and message and/or marginals will not be updated. In order to specify these initial marginals, you can use the `initmarginals` argument, such as
```julia
rxinference(...
    initmarginals = (
        # initialize the marginal distribution of x as a vague Normal distribution
        # if x is a vector, then it simply uses the same value for all elements
        # However, it is also possible to provide a vector of distributions to set each element individually 
        x = vague(NormalMeanPrecision),  
    ),
)
```
This argument needs to be a named tuple, i.e. `initmarginals = (a = ..., )`, or dictionary.

- ### `initmessages`

For specific types of inference algorithms, such as loopy belief propagation or expectation propagation, it might be required to initialize (some of) the messages before running the inference procedure in order to break the dependency loop. If this is not done, the inference algorithm will not be executed due to the lack of information and message and/or marginals will not be updated. In order to specify these initial messages, you can use the `initmessages` argument, such as
```julia
rxinference(...
    initmessages = (
        # initialize the messages distribution of x as a vague Normal distribution
        # if x is a vector, then it simply uses the same value for all elements
        # However, it is also possible to provide a vector of distributions to set each element individually 
        x = vague(NormalMeanPrecision),  
    ),
)
```
This argument needs to be a named tuple, i.e. `initmessages = (a = ..., )`, or dictionary.

- ### `autoupdates`

See `@autoupdates` for more information.

- ### `options`

- `limit_stack_depth`: limits the stack depth for computing messages, helps with `StackOverflowError` for some huge models, but reduces the performance of inference backend. Accepts integer as an argument that specifies the maximum number of recursive depth. Lower is better for stack overflow error, but worse for performance.
- `pipeline`: changes the default pipeline for each factor node in the graph
- `global_reactive_scheduler`: changes the scheduler of reactive streams, see Rocket.jl for more info, defaults to no scheduler

- ### `returnvars`

`returnvars` accepts a tuple of symbols and specifies the latent variables of interests. For each symbol in the `returnvars` specification the `rxinference` function will prepare an observable stream (see `Rocket.jl`) of posterior updates. An agent may subscribe on the new posteriors events and perform some actions.
For example:

```julia
engine = rxinference(
    ...,
    returnvars = (:x, :τ),
    autostart  = false
)

x_subscription = subscribe!(engine.posteriors[:x], (update) -> println("x variable has been updated: ", update))
τ_subscription = subscribe!(engine.posteriors[:τ], (update) -> println("τ variable has been updated: ", update))

RxInfer.start(engine)

...

unsubscribe!(x_subscription)
unsubscribe!(τ_subscription)

RxInfer.stop(engine)
```

- ### `historyvars`

`historyvars` specifies the variables of interests and the amount of information to keep in history about the posterior updates. The specification is similar to the `returnvars` in the `inference` procedure.
The `historyvars` requires `keephistory` to be greater than zero.

`historyvars` accepts a `NamedTuple` or `Dict` or return var specification. There are two specifications:
- `KeepLast`: saves the last update for a variable, ignoring any intermediate results during iterations
- `KeepEach`: saves all updates for a variable for all iterations

Example: 

```julia
result = rxinference(
    ...,
    historyvars = (
        x = KeepLast(),
        τ = KeepEach()
    ),
    keephistory = 10
)
```

It is also possible to set either `historyvars = KeepLast()` or `historyvars = KeepEach()` that acts as an alias and sets the given option for __all__ random variables in the model.

# Example: 

```julia
result = rxinference(
    ...,
    historyvars = KeepLast(),
    keephistory = 10
)
```

- ### `keep_history`

Specifies the buffer size for the updates history both for the `historyvars` and the `free_energy` buffers.

- ### `iterations`

Specifies the number of variational (or loopy belief propagation) iterations. By default set to `nothing`, which is equivalent of doing 1 iteration. 

- ### `free_energy` 

This setting specifies whenever the `inference` function should create an observable of Bethe Free Energy (BFE) values. The BFE observable returns a new computed value for each VMP iteration.
Note, however, that it may be not possible to compute BFE values for every model. If `free_energy = true` and `keephistory > 0` the engine exposes extra fields to access the history of the Bethe free energy updates:

- `engine.free_energy_history`: Returns a free energy history averaged over the VMP iterations
- `engine.free_energy_final_only_history`: Returns a free energy history of values computed on last VMP iterations for every observation
- `engine.free_energy_raw_history`: Returns a raw free energy history

Additionally, the argument may accept a floating point type, instead of a `Bool` value. Using this option, e.g.`Float64`, improves performance of Bethe Free Energy computation, but restricts using automatic differentiation packages.

- ### `free_energy_diagnostics`

This settings specifies either a single or a tuple of diagnostic checks for Bethe Free Energy values stream. By default checks for `NaN`s and `Inf`s. See also [`BetheFreeEnergyCheckNaNs`](@ref) and [`BetheFreeEnergyCheckInfs`](@ref).
Pass `nothing` to disable any checks.

- ### `events`

The engine from the `rxinference` function has its own lifecycle. The events can be listened by subscribing to the `engine.events` field. E.g.

```julia
engine = rxinference(
    ...,
    autostart = false
)

subscription = subscribe!(engine.events, (event) -> println(event))

RxInfer.start(engine)
```

By default all events are disabled, in order to enable an event its identifier must be listed in the `Val` tuple of symbols passed to the `events` keyword arguments.

```julia
engine = rxinference(
    events = Val((:on_new_data, :before_history_save, :after_history_save))
)
```

The list of all possible events and their event data is present below (see `RxInferenceEvent` for more information about the type of event data):

- `on_new_data`:           args: (model::FactorGraphModel, data)
- `before_iteration`       args: (model::FactorGraphModel, iteration)
- `before_auto_update`     args: (model::FactorGraphModel, iteration, auto_updates)
- `after_auto_update`      args: (model::FactorGraphModel, iteration, auto_updates)
- `before_data_update`     args: (model::FactorGraphModel, iteration, data)
- `after_data_update`      args: (model::FactorGraphModel, iteration, data)
- `after_iteration`        args: (model::FactorGraphModel, iteration)
- `before_history_save`    args: (model::FactorGraphModel, )
- `after_history_save`     args: (model::FactorGraphModel, )
- `on_tick`                args: (model::FactorGraphModel, )
- `on_error`               args: (model::FactorGraphModel, err)
- `on_complete`            args: (model::FactorGraphModel, )

- ### `callbacks`

The `rxinference` function has its own lifecycle. The user is free to provide some (or none) of the callbacks to inject some extra logging or other procedures in the preparation of the inference engine.
To inject extra procedures during the inference use the `events`. Here is the example of the `callbacks`

```julia
result = rxinference(
    ...,
    callbacks = (
        after_model_creation = (model, returnval) -> println("The model has been created. Number of nodes: \$(length(getnodes(model)))"),
    )
)
```

The `callbacks` keyword argument accepts a named-tuple of 'name = callback' pairs. 
The list of all possible callbacks and their input arguments is present below:

- `before_model_creation`:    args: ()
- `after_model_creation`:     args: (model::FactorGraphModel, returnval)
- `before_autostart`:         args: (engine::RxInferenceEngine)
- `after_autostart`:          args: (engine::RxInferenceEngine)

- ### `addons`

The `addons` field extends the default message computation rules with some extra information, e.g. computing log-scaling factors of messages or saving debug-information.
Accepts a single addon or a tuple of addons. If set, replaces the corresponding setting in the `options`. Automatically changes the default value of the `postprocess` argument to `NoopPostprocess`.
 
- ### `postprocess`

The `postprocess` keyword argument controls whether the inference results must be modified in some way before exiting the `inference` function.
By default, the inference function uses the `DefaultPostprocess` strategy, which by default removes the `Marginal` wrapper type from the results.
Change this setting to `NoopPostprocess` if you would like to keep the `Marginal` wrapper type, which might be useful in the combination with the `addons` argument.
If the `addons` argument has been used, automatically changes the default strategy value to `NoopPostprocess`.

See also [`inference`](@ref)
"""
function rxinference(;
    model::ModelGenerator,
    data = nothing,
    datastream = nothing,
    initmarginals = nothing,
    initmessages = nothing,
    autoupdates = nothing,
    constraints = nothing,
    meta = nothing,
    options = nothing,
    returnvars = nothing,
    historyvars = nothing,
    keephistory = nothing,
    iterations = nothing,
    free_energy = false,
    free_energy_diagnostics = BetheFreeEnergyDefaultChecks,
    autostart = true,
    events = nothing,
    addons = nothing,
    callbacks = nothing,
    postprocess = DefaultPostprocess(),
    uselock = false,
    warn = true
)
    __inference_check_dicttype(:callbacks, callbacks)

    # Check for available callbacks
    if warn && !isnothing(callbacks)
        for key in keys(callbacks)
            if key ∉ (:before_model_creation, :after_model_creation, :before_autostart, :after_autostart)
                @warn "Unknown callback specification: $(key). Available callbacks: before_model_creation, after_model_creation, before_autostart, after_autostart. Set `warn = false` to supress this warning."
            end
        end
    end

    # The `rxinference` support both static `data` and dynamic `datastream`
    if !isnothing(data) && !isnothing(datastream) # Ensure that only one of them set
        error("`data` and `datastream` keyword arguments cannot be used together.")
    elseif isnothing(data) && isnothing(datastream) # Ensure that at least one of them set
        error("The `rxinference` function requires either `data` or `datastream` keyword argument to be non-empty.")
    end

    # In case if `data` is used we cast to a synchronous `datastream` with zip operator
    _datastream, _T = if isnothing(datastream) && !isnothing(data)
        __inference_check_dicttype(:data, data)

        names  = tuple(keys(data)...)
        items  = tuple(values(data)...)
        stream = labeled(Val(names), iterable(zip(items...)))
        etype  = NamedTuple{names, Tuple{eltype.(items)...}}

        stream, etype
    else
        eltype(datastream) <: NamedTuple || error("`eltype` of the `datastream` must be a `NamedTuple`")
        datastream, eltype(datastream)
    end

    datavarnames = fields(_T)::NTuple
    N            = length(datavarnames) # should be static

    _options = convert(ModelInferenceOptions, options)

    # Override `options` addons if the `addons` keyword argument is present 
    if !isnothing(addons)
        if !isnothing(getaddons(_options))
            @warn "Both `addons = ...` and `options = (addons = ..., )` specify a value for the `addons`. Ignoring the `options` setting. Set `warn = false` to supress this warning."
        end
        _options = setaddons(_options, addons)
    end

    inference_invoke_callback(callbacks, :before_model_creation)
    _model, _returnval = create_model(model, constraints = constraints, meta = meta, options = _options)
    inference_invoke_callback(callbacks, :after_model_creation, _model, _returnval)
    vardict = getvardict(_model)

    # At the very beginning we try to preallocate handles for the `datavar` labels that are present in the `T` (from `datastream`)
    # This is not very type-stable-friendly but we do it once and it should pay-off in the inference procedure
    datavars = ntuple(N) do i
        datavarname = datavarnames[i]
        hasdatavar(_model, datavarname) || error("The `datastream` produces data for `$(datavarname)`, but the model does not have a datavar named `$(datavarname)`")
        return _model[datavarname]
    end

    # Second we check autoupdates and pregenerate all necessary structures here
    _autoupdates = map((autoupdate) -> autoupdate(_model), something(autoupdates, ()))

    __inference_check_dicttype(:initmarginals, initmarginals)
    __inference_check_dicttype(:initmessages, initmessages)

    # If everything is ok with `datavars` and `redirectvars` next step is to initialise marginals and messages in the model
    # This happens only once at the creation, we do not reinitialise anything if the inference has been stopped and resumed with the `stop` and `start` functions
    if !isnothing(initmarginals)
        for (variable, initvalue) in pairs(initmarginals)
            if haskey(vardict, variable)
                assign_marginal!(vardict[variable], initvalue)
            elseif warn
                @warn "`initmarginals` object has `$(variable)` specification, but model has no variable named `$(variable)`. Use `warn = false` to suppress this warning."
            end
        end
    end

    if !isnothing(initmessages)
        for (variable, initvalue) in pairs(initmessages)
            if haskey(vardict, variable)
                assign_message!(vardict[variable], initvalue)
            elseif warn
                @warn "`initmessages` object has `$(variable)` specification, but model has no variable named `$(variable)`. Use `warn = false` to suppress this warning."
            end
        end
    end

    # `iterations` might be set to `nothing` in which case we assume `1` iteration
    _iterations = something(iterations, 1)
    (_iterations isa Integer || _iterations isa Ref{<:Integer}) || error("`iterations` argument must be of type Integer, Ref{<:Integer}, or `nothing`")
    _iterations[] > 0 || error("`iterations` arguments must be greater than zero")

    _keephistory = something(keephistory, 0)
    _keephistory isa Integer || error("`keephistory` argument must be of type Integer or `nothing`")
    _keephistory >= 0 || error("`keephistory` arguments must be greater than or equal to zero")

    # `tickscheduler` defines a moment when we send new posteriors in the `posteriors` streams
    tickscheduler = PendingScheduler()

    # Here we prepare our free energy streams (if requested)
    fe_actor     = nothing
    fe_objective = nothing
    fe_scheduler = nothing
    fe_source    = nothing

    # `free_energy` may accept a type specification (e.g. `Float64`) in which case it counts as `true` as well
    # An explicit type specification makes `fe_source` be a bit more efficient, but makes it hard to differentiate the model
    is_free_energy, S, FE_T = unwrap_free_energy_option(free_energy)

    if is_free_energy
        if _keephistory > 0
            fe_actor = ScoreActor(S, _iterations[], _keephistory)
        end
        fe_scheduler = PendingScheduler()
        fe_objective = BetheFreeEnergy(BetheFreeEnergyDefaultMarginalSkipStrategy, fe_scheduler, free_energy_diagnostics)
        fe_source    = score(_model, FE_T, fe_objective)
    end

    # Use `__check_has_randomvar` to filter out unknown or non-random variables in the `returnvars` and `historyvars` specification
    __check_has_randomvar(object, vardict, key) = begin
        haskey_check   = haskey(vardict, key)
        israndom_check = haskey_check ? israndom(vardict[key]) : false
        if warn && !haskey_check
            @warn "`$(object)` object has `$(key)` specification, but model has no variable named `$(key)`. The `$(key)` specification is ignored. Use `warn = false` to suppress this warning."
        elseif warn && haskey_check && !israndom_check
            @warn "`$(object)` object has `$(key)` specification, but model has no **random** variable named `$(key)`. The `$(key)` specification is ignored. Use `warn = false` to suppress this warning."
        end
        return haskey_check && israndom_check
    end

    # We check if `returnvars` argument is empty, in which case we return names of all random (non-proxy) variables in the model
    if isnothing(returnvars)
        returnvars = [name(variable) for (variable, value) in pairs(vardict) if (israndom(value) && !isanonymous(value))]
    end

    eltype(returnvars) === Symbol || error("`returnvars` must contain a list of symbols") # TODO?

    returnvars = filter((varkey) -> __check_has_randomvar(:returnvars, vardict, varkey), returnvars)

    __inference_check_itertype(:returnvars, returnvars)

    # `rxinference` by default does not keep track of marginals updates history
    # If user specifies `keephistory` keyword argument
    if _keephistory > 0
        if isnothing(historyvars)
            # First what we do - we check if `historyvars` is nothing 
            # In which case we mirror the `returnvars` specication and use either `KeepLast()` or `KeepEach` (depending on the iterations spec)
            historyoption = _iterations[] > 1 ? KeepEach() : KeepLast()
            historyvars   = Dict(name => historyoption for name in returnvars)
        elseif historyvars === KeepEach() || historyvars === KeepLast()
            # Second we check if it is one of the two possible global values: `KeepEach` and `KeepLast`. 
            # If so, we replace it with either `KeepEach` or `KeepLast` for each random and not-proxied variable in a model
            historyvars = Dict(name(variable) => historyvars for (variable, value) in pairs(vardict) if (israndom(value) && !isproxy(value)))
        end

        historyvars = Dict((varkey => value) for (varkey, value) in pairs(historyvars) if __check_has_randomvar(:historyvars, vardict, varkey))

        __inference_check_dicttype(:historyvars, historyvars)
    else
        if !isnothing(historyvars) && warn
            @warn "`historyvars` keyword argument requires `keephistory > 0`. Ignoring `historyvars`. Use `warn = false` to suppress this warning."
            historyvars = nothing
        end
    end

    # Here we finally create structures for updates history 
    historyactors = nothing
    history       = nothing

    if !isnothing(historyvars) && _keephistory > 0
        historyactors = Dict(name => make_actor(vardict[name], historyoption, _iterations[]) for (name, historyoption) in pairs(historyvars))
        history       = Dict(name => CircularBuffer(_keephistory) for (name, _) in pairs(historyvars))
    end

    # At this point we must have properly defined and fixed `returnvars` and `historyvars` objects

    # For each random variable entry in `returnvars` specification we create a boolean flag to track their updates
    updateflags = Dict(variable => MarginalHasBeenUpdated(false) for variable in returnvars)

    # `posteriors` returns a `stream` for each entry in the `returnvars`
    posteriors = Dict(
        variable => obtain_marginal(vardict[variable]) |> schedule_on(tickscheduler) |> map(Any, (data) -> __inference_postprocess(postprocess, data)) for variable in returnvars
    )

    _events        = Subject(RxInferenceEvent)
    _enabledevents = something(events, Val(()))

    if !(_enabledevents isa Val) || !(unval(_enabledevents) isa Tuple)
        error("`events` keyword argument must be a `Val` of tuple of symbols")
    elseif length(unval(_enabledevents)) > 0 && !(eltype(unval(_enabledevents)) === Symbol)
        error("`events` keyword argument must be a `Val` of tuple of symbols")
    end

    # By default we do not use any lock synchronization
    _ticklock = nothing

    # Check the lock
    if uselock === true
        _ticklock = Base.Threads.SpinLock()
    elseif uselock !== false # This check makes sense because `uselock` is not necessarily of the `Bool` type
        _ticklock = uselock
    end

    engine = RxInferenceEngine(
        _T,
        _datastream,
        tickscheduler,
        datavars,
        posteriors,
        updateflags,
        history,
        historyactors,
        _autoupdates,
        fe_actor,
        fe_scheduler,
        fe_objective,
        fe_source,
        postprocess,
        _iterations,
        _model,
        _returnval,
        _enabledevents,
        _events,
        _ticklock
    )

    if autostart
        inference_invoke_callback(callbacks, :before_autostart, engine)
        start(engine)
        inference_invoke_callback(callbacks, :after_autostart, engine)
    end

    return engine
end<|MERGE_RESOLUTION|>--- conflicted
+++ resolved
@@ -194,11 +194,7 @@
 
 See also: [`inference`](@ref)
 """
-<<<<<<< HEAD
-struct InferenceResult{P, A, F, M, R}
-=======
-struct InferenceResult{P, F, M, R, E}
->>>>>>> 21c2fb4d
+struct InferenceResult{P, A, F, M, R, E}
     posteriors  :: P
     predictions :: A
     free_energy :: F
@@ -207,16 +203,11 @@
     error       :: E
 end
 
-<<<<<<< HEAD
-Base.iterate(results::InferenceResult)      = iterate((getfield(results, :posteriors), getfield(results, :predictions), getfield(results, :free_energy), getfield(results, :model), getfield(results, :returnval)))
-Base.iterate(results::InferenceResult, any) = iterate((getfield(results, :posteriors), getfield(results, :predictions), getfield(results, :free_energy), getfield(results, :model), getfield(results, :returnval)), any)
-=======
-Base.iterate(results::InferenceResult)      = iterate((getfield(results, :posteriors), getfield(results, :free_energy), getfield(results, :model), getfield(results, :returnval), getfield(results, :error)))
-Base.iterate(results::InferenceResult, any) = iterate((getfield(results, :posteriors), getfield(results, :free_energy), getfield(results, :model), getfield(results, :returnval), getfield(results, :error)), any)
+Base.iterate(results::InferenceResult)      = iterate((getfield(results, :posteriors), getfield(results, :predictions), getfield(results, :free_energy), getfield(results, :model), getfield(results, :returnval), getfield(results, :error)))
+Base.iterate(results::InferenceResult, any) = iterate((getfield(results, :posteriors), getfield(results, :predictions), getfield(results, :free_energy), getfield(results, :model), getfield(results, :returnval), getfield(results, :error)), any)
 
 issuccess(result::InferenceResult) = !iserror(result)
 iserror(result::InferenceResult) = !isnothing(result.error)
->>>>>>> 21c2fb4d
 
 function Base.show(io::IO, result::InferenceResult)
     print(io, "Inference results:\n")
@@ -781,25 +772,13 @@
         release!(fe_actor, (_iterations === executed_iterations))
     end
 
-<<<<<<< HEAD
-        posterior_values = Dict(variable => __inference_postprocess(postprocess, getvalues(actor)) for (variable, actor) in pairs(actors_rv))
-        predicted_values = Dict(variable => __inference_postprocess(postprocess, getvalues(actor)) for (variable, actor) in pairs(actors_pr))
-        fe_values        = !isnothing(fe_actor) ? score_snapshot_iterations(fe_actor) : nothing
-=======
     unsubscribe!(fe_subscription)
->>>>>>> 21c2fb4d
-
-    posterior_values = Dict(variable => __inference_postprocess(postprocess, getvalues(actor)) for (variable, actor) in pairs(actors))
+
+    posterior_values = Dict(variable => __inference_postprocess(postprocess, getvalues(actor)) for (variable, actor) in pairs(actors_rv))
+    predicted_values = Dict(variable => __inference_postprocess(postprocess, getvalues(actor)) for (variable, actor) in pairs(actors_pr))
     fe_values        = !isnothing(fe_actor) ? score_snapshot_iterations(fe_actor, executed_iterations) : nothing
 
-<<<<<<< HEAD
-        return InferenceResult(posterior_values, predicted_values, fe_values, fmodel, freturval)
-    catch error
-        __inference_process_error(error)
-    end
-=======
-    return InferenceResult(posterior_values, fe_values, fmodel, freturval, potential_error)
->>>>>>> 21c2fb4d
+    return InferenceResult(posterior_values, predicted_values, fe_values, fmodel, freturval, potential_error)
 end
 
 ## ------------------------------------------------------------------------ ##
