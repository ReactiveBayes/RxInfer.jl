--- conflicted
+++ resolved
@@ -7,11 +7,7 @@
 
 using MacroTools # for `@autoupdates`
 
-<<<<<<< HEAD
-import ReactiveMP: israndom, isdata, isconst, isproxy, isanonymous, isprocess
-=======
-import ReactiveMP: israndom, isdata, isconst, isproxy, isanonymous, allows_missings
->>>>>>> cdadfb7b
+import ReactiveMP: israndom, isdata, isconst, isproxy, isanonymous, isprocess, allows_missings
 import ReactiveMP: CountingReal
 
 import ProgressMeter
