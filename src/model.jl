
export FactorGraphModel, create_model, model_name
export AutoVar
export getoptions, getconstraints, getmeta
export getnodes, getvariables, getrandom, getconstant, getdata

import Base: push!, show, getindex, haskey, firstindex, lastindex
import ReactiveMP: get_pipeline_stages, getaddons, AbstractFactorNode, isconnected, isused
import Rocket: getscheduler

function create_model end

function model_name end

# Model Inference Options

"""
    ModelInferenceOptions(; kwargs...)

Creates model inference options object. The list of available options is present below.

### Options

- `limit_stack_depth`: limits the stack depth for computing messages, helps with `StackOverflowError` for some huge models, but reduces the performance of inference backend. Accepts integer as an argument that specifies the maximum number of recursive depth. Lower is better for stack overflow error, but worse for performance.

### Advanced options

- `pipeline`: changes the default pipeline for each factor node in the graph
- `global_reactive_scheduler`: changes the scheduler of reactive streams, see Rocket.jl for more info, defaults to no scheduler

See also: [`inference`](@ref), [`rxinference`](@ref)
"""
struct ModelInferenceOptions{P, S, A}
    pipeline  :: P
    scheduler :: S
    addons    :: A
end

UnspecifiedModelInferenceOptions() = convert(ModelInferenceOptions, (;))

setpipeline(options::ModelInferenceOptions, pipeline) = ModelInferenceOptions(pipeline, options.scheduler, options.addons)
setscheduler(options::ModelInferenceOptions, scheduler) = ModelInferenceOptions(options.pipeline, scheduler, options.addons)
setaddons(options::ModelInferenceOptions, addons) = ModelInferenceOptions(options.pipeline, options.scheduler, addons)

import Base: convert

function Base.convert(::Type{ModelInferenceOptions}, options::Nothing)
    return UnspecifiedModelInferenceOptions()
end

function Base.convert(::Type{ModelInferenceOptions}, options::NamedTuple{keys}) where {keys}
    available_options = (:pipeline, :scheduler, :limit_stack_depth, :addons)

    for key in keys
        key ∈ available_options || error("Unknown model inference options: $(key).")
    end

    pipeline  = nothing
    scheduler = nothing
    addons    = nothing

    if haskey(options, :pipeline)
        pipeline = options[:pipeline]
    end

    if haskey(options, :scheduler) && haskey(options, :limit_stack_depth)
        @warn "Model options have `scheduler` and `limit_stack_depth` options specified together. Ignoring `limit_stack_depth`."
    end

    if haskey(options, :scheduler)
        scheduler = options[:scheduler]
    elseif haskey(options, :limit_stack_depth)
        scheduler = LimitStackScheduler(options[:limit_stack_depth]...)
    end

    if haskey(options, :addons)
        addons = options[:addons]
    end

    return ModelInferenceOptions(pipeline, scheduler, addons)
end

const DefaultModelInferenceOptions = UnspecifiedModelInferenceOptions()

Rocket.getscheduler(options::ModelInferenceOptions) = something(options.scheduler, AsapScheduler())

ReactiveMP.get_pipeline_stages(options::ModelInferenceOptions) = something(options.pipeline, EmptyPipelineStage())

ReactiveMP.getaddons(options::ModelInferenceOptions) = ReactiveMP.getaddons(options, options.addons)
ReactiveMP.getaddons(options::ModelInferenceOptions, addons::ReactiveMP.AbstractAddon) = (addons,) # ReactiveMP expects addons to be of type tuple
ReactiveMP.getaddons(options::ModelInferenceOptions, addons::Nothing) = addons                      # Do nothing if addons is `nothing`
ReactiveMP.getaddons(options::ModelInferenceOptions, addons::Tuple) = addons                        # Do nothing if addons is a `Tuple`

struct FactorGraphModel{Constrains, Meta, Options <: ModelInferenceOptions}
    constraints :: Constrains
    meta        :: Meta
    options     :: Options
    nodes       :: FactorNodesCollection
    variables   :: VariablesCollection
end

Base.show(io::IO, ::Type{<:FactorGraphModel}) = print(io, "FactorGraphModel")
Base.show(io::IO, model::FactorGraphModel)    = print(io, "FactorGraphModel()")

FactorGraphModel() = FactorGraphModel(DefaultConstraints, DefaultMeta, DefaultModelInferenceOptions)

function FactorGraphModel(constraints::C, meta::M, options::O) where {C, M, O}
    return FactorGraphModel{C, M, O}(constraints, meta, options, FactorNodesCollection(), VariablesCollection())
end

getconstraints(model::FactorGraphModel) = model.constraints
getmeta(model::FactorGraphModel)        = model.meta
getoptions(model::FactorGraphModel)     = model.options
getnodes(model::FactorGraphModel)       = model.nodes
getvariables(model::FactorGraphModel)   = model.variables

import ReactiveMP: getrandom, getconstant, getdata, getvardict, getprocess

ReactiveMP.getrandom(model::FactorGraphModel)   = getrandom(getvariables(model))
ReactiveMP.getconstant(model::FactorGraphModel) = getconstant(getvariables(model))
ReactiveMP.getdata(model::FactorGraphModel)     = getdata(getvariables(model))
ReactiveMP.getvardict(model::FactorGraphModel)  = getvardict(getvariables(model))
#add process
ReactiveMP.getprocess(model::FactorGraphModel)  = getprocess(getvariables(model)) 

function Base.getindex(model::FactorGraphModel, symbol::Symbol)
    return getindex(getvariables(model), symbol)
end

function Base.haskey(model::FactorGraphModel, symbol::Symbol)
    return haskey(getvariables(model), symbol)
end

Base.broadcastable(model::FactorGraphModel) = (model,)

import ReactiveMP: hasrandomvar, hasdatavar, hasconstvar, hasprocess

ReactiveMP.hasrandomvar(model::FactorGraphModel, symbol::Symbol) = hasrandomvar(getvariables(model), symbol)
ReactiveMP.hasdatavar(model::FactorGraphModel, symbol::Symbol)   = hasdatavar(getvariables(model), symbol)
ReactiveMP.hasconstvar(model::FactorGraphModel, symbol::Symbol)  = hasconstvar(getvariables(model), symbol)
#add random process 
ReactiveMP.hasprocess(model::FactorGraphModel, symbol::Symbol)   = hasprocess(getvariables(model), symbol) #checked 

Base.firstindex(model::FactorGraphModel, symbol::Symbol) = firstindex(getvariables(model), symbol)
Base.lastindex(model::FactorGraphModel, symbol::Symbol)  = lastindex(getvariables(model), symbol)

Base.push!(::FactorGraphModel, ::Nothing) = nothing

Base.push!(model::FactorGraphModel, node::AbstractFactorNode)   = push!(getnodes(model), node)
Base.push!(model::FactorGraphModel, variable::AbstractVariable) = push!(getvariables(model), variable)

Base.push!(model::FactorGraphModel, nodes::AbstractArray{N}) where {N <: AbstractFactorNode}   = push!(getnodes(model), nodes)
Base.push!(model::FactorGraphModel, variables::AbstractArray{V}) where {V <: AbstractVariable} = push!(getvariables(model), variables)

function Base.push!(model::FactorGraphModel, collection::Tuple)
    foreach((d) -> push!(model, d), collection)
    return collection
end

function Base.push!(model::FactorGraphModel, array::AbstractArray)
    foreach((d) -> add!(model, d), array)
    return array
end

import ReactiveMP: activate!

function ReactiveMP.activate!(model::FactorGraphModel)
    filter!(getrandom(model)) do randomvar
        @assert degree(randomvar) !== 0 "Unused random variable has been found $(indexed_name(randomvar))."
        @assert degree(randomvar) !== 1 "Half-edge has been found: $(indexed_name(randomvar)). To terminate half-edges 'Uninformative' node can be used."
        return degree(randomvar) >= 2
    end
    #add process 
    filter!(getprocess(model)) do randomprocess
        @assert degree(randomprocess) !== 0 "Unused random variable has been found $(indexed_name(randomprocess))."
        @assert degree(randomprocess) !== 1 "Half-edge has been found: $(indexed_name(randomprocess)). To terminate half-edges 'Uninformative' node can be used."
        return degree(randomprocess) >= 2
    end
    foreach(getdata(model)) do datavar
        if !isconnected(datavar) && !isused(datavar)
            @warn "Unused data variable has been found: '$(indexed_name(datavar))'. Ignore if '$(indexed_name(datavar))' has been used in deterministic nonlinear tranformation."
        end
    end

    activate!(getconstraints(model), getnodes(model), getvariables(model))
    activate!(getmeta(model), getnodes(model), getvariables(model))

    options = getoptions(model)

    filter!(c -> isconnected(c), getconstant(model))
    foreach(r -> activate!(r, options), getrandom(model))
<<<<<<< HEAD
    foreach(p -> activate!(p, options), getprocess(model)) # add process
=======
    foreach(d -> activate!(d, options), getdata(model))
>>>>>>> cdadfb7b
    foreach(n -> activate!(n, options), getnodes(model))
end

## constraints 

import ReactiveMP: resolve_factorisation

node_resolve_factorisation(model::FactorGraphModel, something, fform, variables) = something
node_resolve_factorisation(model::FactorGraphModel, ::Nothing, fform, variables) = node_resolve_constraints_factorisation(model, getconstraints(model), fform, variables)

node_resolve_constraints_factorisation(model::FactorGraphModel, constraints, fform, variables)                         = resolve_factorisation(constraints, getvariables(model), fform, variables)
node_resolve_constraints_factorisation(model::FactorGraphModel, ::ConstraintsSpecification{Tuple{}}, fform, variables) = resolve_factorisation(UnspecifiedConstraints(), getvariables(model), fform, variables)

## meta 

import ReactiveMP: resolve_meta

node_resolve_meta(model::FactorGraphModel, something, fform, variables) = something
node_resolve_meta(model::FactorGraphModel, ::Nothing, fform, variables) = resolve_meta(getmeta(model), fform, variables)

## randomvar

import ReactiveMP: randomvar_options_set_marginal_form_check_strategy, randomvar_options_set_marginal_form_constraint
import ReactiveMP: randomvar_options_set_messages_form_check_strategy, randomvar_options_set_messages_form_constraint
import ReactiveMP: randomvar_options_set_pipeline, randomvar_options_set_prod_constraint
import ReactiveMP: randomvar_options_set_prod_strategy, randomvar_options_set_proxy_variables

function randomvar_resolve_options(model::FactorGraphModel, options::RandomVariableCreationOptions, name)
    qform, qprod = randomvar_resolve_marginal_form_prod(model, options, name)
    mform, mprod = randomvar_resolve_messages_form_prod(model, options, name)

    rprod = resolve_prod_constraint(options.prod_constraint, resolve_prod_constraint(qprod, mprod))

    qoptions = randomvar_options_set_marginal_form_constraint(options, qform)
    moptions = randomvar_options_set_messages_form_constraint(qoptions, mform)
    roptions = randomvar_options_set_prod_constraint(moptions, rprod)

    return roptions
end
# random process 
import ReactiveMP: randomprocess_options_set_marginal_form_check_strategy, randomprocess_options_set_marginal_form_constraint
import ReactiveMP: randomprocess_options_set_messages_form_check_strategy, randomprocess_options_set_messages_form_constraint
import ReactiveMP: randomprocess_options_set_pipeline, randomprocess_options_set_prod_constraint
import ReactiveMP: randomprocess_options_set_prod_strategy, randomprocess_options_set_proxy_variables

function randomprocess_resolve_options(model::FactorGraphModel, options::RandomProcessCreationOptions, name)
    qform, qprod = randomprocess_resolve_marginal_form_prod(model, options, name)
    mform, mprod = randomprocess_resolve_messages_form_prod(model, options, name)

    rprod = resolve_prod_constraint(options.prod_constraint, resolve_prod_constraint(qprod, mprod)) #check this 

    qoptions = randomprocess_options_set_marginal_form_constraint(options, qform)
    moptions = randomprocess_options_set_messages_form_constraint(qoptions, mform)
    roptions = randomprocess_options_set_prod_constraint(moptions, rprod)

    return roptions
end
# Model Generator

"""
    ModelGenerator

`ModelGenerator` is a special object that is used in the `inference` function to lazily create model later on given `constraints`, `meta` and `options`.

See also: [`inference`](@ref)
"""
struct ModelGenerator{G, A, K}
    generator :: G
    args      :: A
    kwargs    :: K

    ModelGenerator(generator::G, args::A, kwargs::K) where {G, A, K} = new{G, A, K}(generator, args, kwargs)
end

function (generator::ModelGenerator)(; constraints = nothing, meta = nothing, options = nothing)
    sconstraints = something(constraints, UnspecifiedConstraints())
    smeta        = something(meta, UnspecifiedMeta())
    soptions     = something(options, UnspecifiedModelInferenceOptions())
    return generator(FactorGraphModel(sconstraints, smeta, soptions))
end

function (generator::ModelGenerator)(model::FactorGraphModel)
    return generator.generator(model, generator.args...; generator.kwargs...)
end

"""
    create_model(::ModelGenerator, constraints = nothing, meta = nothing, options = nothing)

Creates an instance of `FactorGraphModel` from the given model specification as well as optional `constraints`, `meta` and `options`.

Returns a tuple of 2 values:
- 1. an instance of `FactorGraphModel`
- 2. return value from the `@model` macro function definition
"""
function create_model(generator::ModelGenerator; constraints = nothing, meta = nothing, options = nothing)
    sconstraints = something(constraints, UnspecifiedConstraints())
    smeta        = something(meta, UnspecifiedMeta())
    soptions     = something(options, UnspecifiedModelInferenceOptions())
    model        = FactorGraphModel(sconstraints, smeta, soptions)
    returnvars   = generator(model)
    # `activate!` function creates reactive connections in the factor graph model and finalises model structure
    activate!(model)
    return model, returnvars
end

## constraints

import ReactiveMP: marginal_form_constraint, messages_form_constraint, prod_constraint
import ReactiveMP: resolve_marginal_form_prod, resolve_messages_form_prod

randomvar_resolve_marginal_form_prod(model::FactorGraphModel, options::RandomVariableCreationOptions, name)            = randomvar_resolve_marginal_form_prod(model, options, marginal_form_constraint(options), name)
randomvar_resolve_marginal_form_prod(model::FactorGraphModel, options::RandomVariableCreationOptions, something, name) = (something, nothing)
randomvar_resolve_marginal_form_prod(model::FactorGraphModel, options::RandomVariableCreationOptions, ::Nothing, name) = randomvar_resolve_marginal_form_prod(model, getconstraints(model), name)

randomvar_resolve_marginal_form_prod(model::FactorGraphModel, ::UnspecifiedConstraints, name) = (nothing, nothing)
randomvar_resolve_marginal_form_prod(model::FactorGraphModel, constraints, name)              = resolve_marginal_form_prod(constraints, name)

randomvar_resolve_messages_form_prod(model::FactorGraphModel, options::RandomVariableCreationOptions, name)            = randomvar_resolve_messages_form_prod(model, options, messages_form_constraint(options), name)
randomvar_resolve_messages_form_prod(model::FactorGraphModel, options::RandomVariableCreationOptions, something, name) = (something, nothing)
randomvar_resolve_messages_form_prod(model::FactorGraphModel, options::RandomVariableCreationOptions, ::Nothing, name) = randomvar_resolve_messages_form_prod(model, getconstraints(model), name)

randomvar_resolve_messages_form_prod(model::FactorGraphModel, ::UnspecifiedConstraints, name) = (nothing, nothing)
randomvar_resolve_messages_form_prod(model::FactorGraphModel, constraints, name)              = resolve_messages_form_prod(constraints, name)

## constraints randomprocess 

randomprocess_resolve_marginal_form_prod(model::FactorGraphModel, options::RandomProcessCreationOptions, name)            = randomprocess_resolve_marginal_form_prod(model, options, marginal_form_constraint(options), name)
randomprocess_resolve_marginal_form_prod(model::FactorGraphModel, options::RandomProcessCreationOptions, something, name) = (something, nothing)
randomprocess_resolve_marginal_form_prod(model::FactorGraphModel, options::RandomProcessCreationOptions, ::Nothing, name) = randomprocess_resolve_marginal_form_prod(model, getconstraints(model), name)

randomprocess_resolve_marginal_form_prod(model::FactorGraphModel, ::UnspecifiedConstraints, name) = (nothing, nothing)
randomprocess_resolve_marginal_form_prod(model::FactorGraphModel, constraints, name)              = resolve_marginal_form_prod(constraints, name)  

randomprocess_resolve_messages_form_prod(model::FactorGraphModel, options::RandomProcessCreationOptions, name)            = randomprocess_resolve_messages_form_prod(model, options, messages_form_constraint(options), name)
randomprocess_resolve_messages_form_prod(model::FactorGraphModel, options::RandomProcessCreationOptions, something, name) = (something, nothing)
randomprocess_resolve_messages_form_prod(model::FactorGraphModel, options::RandomProcessCreationOptions, ::Nothing, name) = randomprocess_resolve_messages_form_prod(model, getconstraints(model), name)

randomprocess_resolve_messages_form_prod(model::FactorGraphModel, ::UnspecifiedConstraints, name) = (nothing, nothing)
randomprocess_resolve_messages_form_prod(model::FactorGraphModel, constraints, name)              = resolve_messages_form_prod(constraints, name)

# We extend `ReactiveMP` functionality here
import ReactiveMP: RandomVariable, DataVariable, ConstVariable, RandomProcess
import ReactiveMP: RandomVariableCreationOptions, DataVariableCreationOptions, RandomProcessCreationOptions
import ReactiveMP: randomvar, datavar, constvar, make_node, randomprocess

ReactiveMP.randomvar(model::FactorGraphModel, name::Symbol, args...) = randomvar(model, RandomVariableCreationOptions(), name, args...)
ReactiveMP.datavar(model::FactorGraphModel, name::Symbol, args...)   = datavar(model, DataVariableCreationOptions(Any), name, args...)
## add random process 
ReactiveMP.randomprocess(model::FactorGraphModel, name::Symbol, args...) = randomprocess(model, RandomProcessCreationOptions(), name, args...)

function __check_variable_existence(model::FactorGraphModel, name::Symbol)
    if haskey(getvardict(model), name)
        # Anonymous variables are allowed to be overwritten with the same name
        isanonymous(model[name]) || error("Variable named `$(name)` has been redefined")
    end
end

function ReactiveMP.randomvar(model::FactorGraphModel, options::RandomVariableCreationOptions, name::Symbol, args...)
    __check_variable_existence(model, name)
    return push!(model, randomvar(randomvar_resolve_options(model, options, name), name, args...))
end

function ReactiveMP.datavar(model::FactorGraphModel, options::DataVariableCreationOptions, name::Symbol, args...)
    __check_variable_existence(model, name)
    return push!(model, datavar(options, name, args...))
end

function ReactiveMP.constvar(model::FactorGraphModel, name::Symbol, args...)
    __check_variable_existence(model, name)
    return push!(model, constvar(name, args...))
end

#add randomprocess 
function ReactiveMP.randomprocess(model::FactorGraphModel, options::RandomProcessCreationOptions, name::Symbol, args...)
    __check_variable_existence(model, name)
    return push!(model, randomprocess(randomprocess_resolve_options(model, options, name), name, args...))
end

import ReactiveMP: as_variable, undo_as_variable

ReactiveMP.as_variable(model::FactorGraphModel, x)        = push!(model, ReactiveMP.as_variable(x))
ReactiveMP.as_variable(model::FactorGraphModel, t::Tuple) = map((d) -> ReactiveMP.as_variable(model, d), t)

ReactiveMP.as_variable(model::FactorGraphModel, v::AbstractVariable) = v
ReactiveMP.as_variable(model::FactorGraphModel, v::AbstractVector{<:AbstractVariable}) = v

## node creation

import ReactiveMP: make_node, FactorNodeCreationOptions
import ReactiveMP: factorisation, metadata, getpipeline

function node_resolve_options(model::FactorGraphModel, options, fform, variables)
    return FactorNodeCreationOptions(
        node_resolve_factorisation(model, factorisation(options), fform, variables), node_resolve_meta(model, metadata(options), fform, variables), getpipeline(options)
    )
end

function ReactiveMP.make_node(model::FactorGraphModel, options::FactorNodeCreationOptions, fform, args...)
    return push!(model, make_node(fform, node_resolve_options(model, options, fform, args), args...))
end

## AutoVar 

import ReactiveMP: name

struct AutoVar
    name::Symbol
end

ReactiveMP.name(autovar::AutoVar) = autovar.name

# This function either returns a saved version of a variable from `vardict`
# Or creates a new one in two cases:
# - variable did not exist before
# - variable exists, but has been declared as anyonymous (only if `rewrite_anonymous` argument is set to true)
function make_autovar(model::FactorGraphModel, options::RandomVariableCreationOptions, name::Symbol, rewrite_anonymous::Bool = true)
    if haskey(getvardict(model), name)
        var = model[name]
        if rewrite_anonymous && isanonymous(var)
            return ReactiveMP.randomvar(model, options, name)
        else
            return var
        end
    else
        return ReactiveMP.randomvar(model, options, name)
    end
end

function ReactiveMP.make_node(model::FactorGraphModel, options::FactorNodeCreationOptions, fform, autovar::AutoVar, args::Vararg)
    foreach(args) do arg
        @assert (typeof(arg) <: AbstractVariable || eltype(arg) <: AbstractVariable) "`make_node` cannot create a node with the given arguments autovar = $(autovar), args = [ $(args...) ]"
    end

    proxy     = isdeterministic(sdtype(fform)) ? args : nothing
    rvoptions = ReactiveMP.randomvar_options_set_proxy_variables(ReactiveMP.EmptyRandomVariableCreationOptions, proxy)
    var       = make_autovar(model, rvoptions, ReactiveMP.name(autovar), true) # add! is inside
    node      = ReactiveMP.make_node(model, options, fform, var, args...) # add! is inside
    return node, var
end

function ReactiveMP.make_node(model::FactorGraphModel, options::FactorNodeCreationOptions, fform, autovar::AutoVar, args::Vararg{<:ReactiveMP.ConstVariable})
    if isstochastic(sdtype(fform))
        var  = make_autovar(model, ReactiveMP.EmptyRandomVariableCreationOptions, ReactiveMP.name(autovar), true)
        node = ReactiveMP.make_node(model, options, fform, var, args...) # add! is inside
        return node, var
    else
        var = push!(model, ReactiveMP.constvar(ReactiveMP.name(autovar), fform(map((d) -> ReactiveMP.getconst(d), args)...)))
        return nothing, var
    end
end

function ReactiveMP.make_node(
    model::FactorGraphModel, options::FactorNodeCreationOptions, fform, autovar::AutoVar, args::Vararg{<:Union{ReactiveMP.ConstVariable, ReactiveMP.DataVariable}}
)
    if isstochastic(sdtype(fform))
        var  = make_autovar(model, ReactiveMP.EmptyRandomVariableCreationOptions, ReactiveMP.name(autovar), true)
        node = ReactiveMP.make_node(model, options, fform, var, args...) # add! is inside
        return node, var
    else
        combinedvars = combineLatest(ReactiveMP.getmarginal.(args, IncludeAll()), PushNew())

        # Check if some of the `DataVariable` allow for missing values
        possibly_missings = any(allows_missings, filter(arg -> arg isa ReactiveMP.DataVariable, args))
        # If `missing` values are allowed, then the result type is a `Union` of `Message{Missing}` and `Message{PointMass}`
        result_type = possibly_missings ? Union{Message{Missing}, Message{PointMass}} : Message{PointMass}
        # By convention, if the result happens to be missing, the result is a `Message{Missing}` instead of `Message{PointMass}`
        mapping_fn = let possibly_missings = possibly_missings
            (vars) -> begin
                result = fform(map((d) -> ReactiveMP.getpointmass(ReactiveMP.getdata(d)), vars)...)
                return if (possibly_missings && ismissing(result))
                    Message{Missing, Nothing}(missing, false, false, nothing)
                else
                    Message{PointMass, Nothing}(PointMass(result), false, false, nothing)
                end
            end
        end
        mappedvars = combinedvars |> map(result_type, mapping_fn)
        output = mappedvars |> share_recent()
        var = push!(model, ReactiveMP.datavar(DataVariableCreationOptions(output, true, false), ReactiveMP.name(autovar), Any))
        foreach(filter(ReactiveMP.isdata, args)) do datavar
            datavar.isused = true
        end
        return nothing, var
    end
end

## AutoNode 

struct AutoNode end

Base.broadcastable(::AutoNode) = Ref(AutoNode())

function ReactiveMP.make_node(model::FactorGraphModel, ::AutoNode, autovar::AutoVar, distribution::Distribution)
    var = make_autovar(model, ReactiveMP.EmptyRandomVariableCreationOptions, ReactiveMP.name(autovar), true)
    return ReactiveMP.make_node(model, AutoNode(), var, distribution)
end

function ReactiveMP.make_node(model::FactorGraphModel, ::AutoNode, var::RandomVariable, distribution::Distribution)
    args = map(v -> as_variable(model, v), params(distribution))
    node = ReactiveMP.make_node(model, FactorNodeCreationOptions(), typeof(distribution), var, args...)
    return node, var
end<|MERGE_RESOLUTION|>--- conflicted
+++ resolved
@@ -189,11 +189,8 @@
 
     filter!(c -> isconnected(c), getconstant(model))
     foreach(r -> activate!(r, options), getrandom(model))
-<<<<<<< HEAD
     foreach(p -> activate!(p, options), getprocess(model)) # add process
-=======
     foreach(d -> activate!(d, options), getdata(model))
->>>>>>> cdadfb7b
     foreach(n -> activate!(n, options), getnodes(model))
 end
 
